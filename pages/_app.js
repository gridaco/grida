import { useEffect } from 'react';
// import { analytics } from '../utils/firebase';
import '../styles/globals.css';

function MyApp({ Component, pageProps }) {
  useEffect(() => {
<<<<<<< HEAD
    try{
      analytics();
    }catch(_){
      console.error('seems like you are a contributor! ignore this message since this is a warning that we could not find firebase credentials to initialize.')
    }
=======
    // analytics();
>>>>>>> a1ed1c9e
  }, []);

  return <Component {...pageProps} />;
}

export default MyApp;<|MERGE_RESOLUTION|>--- conflicted
+++ resolved
@@ -4,15 +4,11 @@
 
 function MyApp({ Component, pageProps }) {
   useEffect(() => {
-<<<<<<< HEAD
     try{
       analytics();
     }catch(_){
       console.error('seems like you are a contributor! ignore this message since this is a warning that we could not find firebase credentials to initialize.')
     }
-=======
-    // analytics();
->>>>>>> a1ed1c9e
   }, []);
 
   return <Component {...pageProps} />;
