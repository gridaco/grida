--- conflicted
+++ resolved
@@ -20,10 +20,7 @@
 import "../utils/styled/fonts.css";
 import { MDXProvider } from "@mdx-js/react";
 import { _MDX_COMPONENTS } from "components/mdx";
-<<<<<<< HEAD
 import { SEO_DEFAULTS } from "utils/seo";
-=======
->>>>>>> f855c828
 
 const App = ({ Component, pageProps }: AppProps) => {
   const router = useRouter();
