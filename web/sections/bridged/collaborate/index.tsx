import React from "react";
import SectionLayout from "layout/section";
import { Flex, Heading, Text } from "rebass";
import styled from "@emotion/styled";
import Icon from "components/icon";
import { ThemeInterface } from "utils/styled/theme";
import { media } from "utils/styled/media";
import BlankArea from "components/blank-area";
import Image from "next/image";

const Collaborate = () => {
  return (
    <SectionLayout
      variant="content-overflow-1"
      alignContent="start"
      backgroundColor="rgb(0,0,0,0)"
    >
      <Flex
        mt="20px"
        mx="20px"
        flexDirection={["column", "column", "row", "row"]}
      >
        <SyncIcon name="loading" mr="10px" />
        <Heading
          fontSize={["32px", "64px"]}
          dangerouslySetInnerHTML={{
            __html: "Collaborate<br/>as the<br/>way it should be",
          }}
        />
      </Flex>
      <Description fontSize={["21px", "21px", "21px", "24px"]} mx="20px">
        With super intuitive workflow that we provide, you’ll find out how
        blazing-fast the collaboration can get. Create your products as the way
        it makes sense. When the cycle gets shorter, The good thing happens.
        Forget all the time you’ve spent repeating yourself.
      </Description>
      <BlankArea height={50} />
      <SectionLayout variant="full-width" inherit={false}>
        <BackgroundImage>
          <div className="background-img">
            <Image
              src="/assets/collaborate-background-img.png"
              width="100%"
              height="100%"
              alt="collaborate-background-img"
            />
          </div>
          <div className="notifications">
<<<<<<< HEAD
            {[...Array(3)].map((_, ix) => (
              <div
                className="notification"
                style={{ right: 10 * ix, bottom: 10 * ix }}
              >
                <Image
                  key="notification"
                  src="/assets/notification.png"
                  width="auto"
                  height="auto"
                  alt="notification"
                />
              </div>
            ))}
=======
            {[...Array(3)].map((_, ix) => <div key={ix} className="notification" style={{ right: 10 * ix, bottom: 10 * ix }}>
              <Image
                key="notification"
                src="/assets/notification.png"
                width="auto"
                height="auto"
                alt="notification"
              />
            </div>)}
>>>>>>> 593e11f8
          </div>
          <div className="application-ui">
            <Image
              src="/assets/application-image-view.png"
              width="auto"
              height="auto"
              alt="application-image-view"
            />
          </div>
        </BackgroundImage>
      </SectionLayout>
    </SectionLayout>
  );
};

export default Collaborate;

const SyncIcon = styled(Icon)`
  ${props => media(null, (props.theme as ThemeInterface).breakpoints[2])} {
    width: 64px;
    height: 64px;
  }
`;

const Description = styled(Text)`
  margin-top: 36px;
  color: #444545;
  margin-left: 120px;
  max-width: 525px;

  ${props => media("0px", (props.theme as ThemeInterface).breakpoints[0])} {
    max-width: 100%;
    margin-left: 20px;
  }

  ${props =>
    media(
      (props.theme as ThemeInterface).breakpoints[0],
      (props.theme as ThemeInterface).breakpoints[1],
    )} {
    margin-left: 20px;
  }

  ${props =>
    media(
      (props.theme as ThemeInterface).breakpoints[1],
      (props.theme as ThemeInterface).breakpoints[2],
    )} {
    margin-left: 100px;
  }

  ${props =>
    media(
      (props.theme as ThemeInterface).breakpoints[2],
      (props.theme as ThemeInterface).breakpoints[3],
    )} {
    margin-left: 120px;
  }
`;

const BackgroundImage = styled(Flex)`
  position: relative;

  .background-img {
    background-color: #000;
    div {
      width: 100vw !important;
      height: 55vh !important;
      z-index: 1;
    }
  }

  .notifications {
    position: absolute;
    width: 700px;
    height: 250px;
    transform: translate(55vw, 0px);
    z-index: 3;

    .notification {
      width: 100%;
      height: 100%;
      position: absolute;

      div {
        max-width: 690px;
        max-height: 225px;
        width: 90% !important;
        height: 80% !important;
      }
    }
  }

  .application-ui {
    position: absolute;
    width: 100% !important;
    height: 100%;
    bottom: -10%;
    left: 27%;
    z-index: 2;

    div {
<<<<<<< HEAD
      max-width: 350px !important;
      max-height: 1040px;
      width: 100% !important;
      height: 100% !important;
    }
=======
        max-width: 515px !important;
        height: 1040px;
        width: 100% !important;
      }
>>>>>>> 593e11f8
  }

  ${props => media("0px", (props.theme as ThemeInterface).breakpoints[0])} {
    .notifications {
      transform: translate(50vw, 5vh);
    }

    .notifications > .notification > div {
      width: 50% !important;
      height: 45% !important;
    }

    .application-ui {
      left: 5%;
      bottom: -30%;
    }

    .application-ui > div {
      max-width: 280px !important;
      max-height: 600px;
    }
  }

  ${props =>
    media(
      (props.theme as ThemeInterface).breakpoints[0],
      (props.theme as ThemeInterface).breakpoints[1],
    )} {
    .application-ui {
      left: 5%;
      bottom: -10%;
    }
  }
`;<|MERGE_RESOLUTION|>--- conflicted
+++ resolved
@@ -46,9 +46,9 @@
             />
           </div>
           <div className="notifications">
-<<<<<<< HEAD
             {[...Array(3)].map((_, ix) => (
               <div
+                key={ix}
                 className="notification"
                 style={{ right: 10 * ix, bottom: 10 * ix }}
               >
@@ -61,17 +61,6 @@
                 />
               </div>
             ))}
-=======
-            {[...Array(3)].map((_, ix) => <div key={ix} className="notification" style={{ right: 10 * ix, bottom: 10 * ix }}>
-              <Image
-                key="notification"
-                src="/assets/notification.png"
-                width="auto"
-                height="auto"
-                alt="notification"
-              />
-            </div>)}
->>>>>>> 593e11f8
           </div>
           <div className="application-ui">
             <Image
@@ -174,18 +163,10 @@
     z-index: 2;
 
     div {
-<<<<<<< HEAD
-      max-width: 350px !important;
-      max-height: 1040px;
+      max-width: 515px !important;
+      height: 1040px;
       width: 100% !important;
-      height: 100% !important;
-    }
-=======
-        max-width: 515px !important;
-        height: 1040px;
-        width: 100% !important;
-      }
->>>>>>> 593e11f8
+    }
   }
 
   ${props => media("0px", (props.theme as ThemeInterface).breakpoints[0])} {
