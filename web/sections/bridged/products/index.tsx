--- conflicted
+++ resolved
@@ -7,12 +7,8 @@
 import { ThemeInterface } from "utils/styled/theme";
 import Link from "next/link";
 import { motion } from "framer-motion";
-<<<<<<< HEAD
 import { PRODUCT_LIST } from 'utils/landingpage/constants';
 import ReactPlayer from 'react-player'
-=======
-import { PRODUCT_LIST } from "utils/landingpage/constants";
->>>>>>> 70b63db6
 
 const Products = () => {
   const [x, setX] = useState<number>(0);
@@ -114,25 +110,10 @@
           </RowFrame>
         </Container>
       </SectionLayout>
-<<<<<<< HEAD
       <SectionLayout variant="content-overflow-1" inherit={false} alignContent="center">
         <VideoWrapper width={["95%", "95%", "100%", "100%"]} height="700px" mt="50px" mx={["20px", "20px", 0, 0]} >
           <ReactPlayer url={PRODUCT_LIST[beforeClick].path} loop playing />
         </VideoWrapper>
-=======
-      <SectionLayout
-        variant="content-overflow-1"
-        inherit={false}
-        alignContent="center"
-      >
-        <Flex
-          width={["95%", "95%", "100%", "100%"]}
-          height="700px"
-          bg="#000"
-          mt="50px"
-          mx={["20px", "20px", 0, 0]}
-        />
->>>>>>> 70b63db6
       </SectionLayout>
       <Heading fontSize="18px" mt="40px">
         {PRODUCT_LIST[beforeClick].subTitle}
