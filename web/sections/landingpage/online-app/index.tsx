import styled from "@emotion/styled";
import ApplicationPreview from "layout/landingpage/application-preview";
import SectionLayout from "layout/section";
import Image from "next/image";
import React, { useEffect, useState } from "react";
<<<<<<< HEAD
import { Box, Flex, Heading, Text } from "rebass";
=======
import { Flex, Text } from "rebass";
>>>>>>> 47ddce0c

import ActionItem from "components/action-item";
import BlankArea from "components/blank-area";
import OnairButton from "components/landingpage/effect/onair-button";
import LandingpageText from "components/landingpage/text";
import { LandingpageUrls } from "utils/landingpage/constants";
import { media } from "utils/styled/media";
import { DesktopView, MobileView } from "utils/styled/styles";
import { ThemeInterface } from "utils/styled/theme";

import DesignToCode from "./design-code";

interface OnlineAppProps {
  isMobile?: boolean;
}

const OnlineApp: React.FC<OnlineAppProps> = ({ isMobile }) => {
  const [assetUrl, setAssetUrl] = useState("/assets/gradient-bg.png");

  useEffect(() => {
    if (isMobile) {
      setAssetUrl("/assets/mobile/mobile-gradient-blur-sm.png");
    } else {
      setAssetUrl("/assets/gradient-bg.png");
    }
  }, [isMobile]);

  return (
    <SectionLayout alignContent="start" backgroundColor="rgba(0,0,0,0)">
      <DisableMargin>
        <DesignToCode />
      </DisableMargin>
      <Flex
        justifyContent={[
          "center",
          "space-between",
          "space-between",
          "space-between",
        ]}
        width="100%"
      >
        <Flex flexDirection="column" width="100%" mr="40px">
          <Text fontSize="24px" mb="15px" letterSpacing="0em">
            What you’ve just sketched?
          </Text>
          <OnlineTitle variant="h4">
            <span style={{ letterSpacing: "0em" }}>That just got</span>
            <OnairButton />
          </OnlineTitle>
          <MobileView style={{ marginTop: 40, position: "relative" }}>
            <ApplicationPreview />
            <div className="gradient-view no-drag">
              <Image
                src="/assets/mobile/mobile-gradient-blur-xs.png"
                loading="eager"
                alt="gradient-bg"
                width="768"
                height="520"
              />
            </div>
          </MobileView>
          <Description variant="body1">
            Design to Code Feature supports Major design tools including Sketch,
            Figma and Adobe XD. Code is converted to Major
            Platforms/Languages/Frameworks with various coding styles. These
            lines of code is ready to use. Design once, Run everywhere.
          </Description>

          <BlankArea height={[48, 80]} />

          <ActionItem
            label="How does Design to code work?"
            href={LandingpageUrls.article_how_do_design_to_code_work}
          />
          <ActionItem
            label="Try the demo"
            href={LandingpageUrls.try_the_demo_1}
          />
        </Flex>
        <DesktopView style={{ position: "relative" }}>
          <ApplicationPreview />
          <div className="gradient-view no-drag">
            <Image
              loading="eager"
              src={assetUrl}
              alt="gradient"
              width="1040"
              height="1027"
            />
          </div>
        </DesktopView>
      </Flex>
      <BlankArea height={[73, 180]} />
    </SectionLayout>
  );
};

export default OnlineApp;

const OnlineTitle = styled(LandingpageText)`
  display: flex;
  align-items: center;

  ${props => media("0px", (props.theme as ThemeInterface).breakpoints[0])} {
    align-items: flex-start;
    flex-direction: column;
  }
`;

const Description = styled(LandingpageText)`
  max-width: 525px;
  margin-top: 30px;

  ${props => media("0px", (props.theme as ThemeInterface).breakpoints[0])} {
    max-width: 100%;
  }
`;

export const DisableMargin = styled.div`
  .content-default {
    margin: 0px !important;
  }
`;<|MERGE_RESOLUTION|>--- conflicted
+++ resolved
@@ -3,11 +3,7 @@
 import SectionLayout from "layout/section";
 import Image from "next/image";
 import React, { useEffect, useState } from "react";
-<<<<<<< HEAD
-import { Box, Flex, Heading, Text } from "rebass";
-=======
 import { Flex, Text } from "rebass";
->>>>>>> 47ddce0c
 
 import ActionItem from "components/action-item";
 import BlankArea from "components/blank-area";
