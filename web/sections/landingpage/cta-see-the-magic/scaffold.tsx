--- conflicted
+++ resolved
@@ -5,12 +5,8 @@
 import LandingpageText from "components/landingpage/text";
 
 import { breakpoints, BreakPoints } from "../_breakpoints";
-<<<<<<< HEAD
+import { contents } from "../k";
 import { CtaArea } from "../shared-cta-tocode";
-=======
-import { contents } from "../k";
-import { MagicCtaForm } from "./components";
->>>>>>> f099f37f
 
 export default function SectionCtaLastSeeTheMagicScaffold() {
   return (
