const withTM = require("next-transpile-modules");
const withVideos = require("next-videos");
<<<<<<< HEAD
// const CompressionPlugin = require("compression-webpack-plugin");

const FIREBASE_ENV_VARS = {
    FIREBASE_API_KEY: process.env.FIREBASE_API_KEY,
    FIREBASE_AUTH_DOMAIN: process.env.FIREBASE_AUTH_DOMAIN,
    FIREBASE_DATABASE_URL: process.env.FIREBASE_DATABASE_URL,
    FIREBASE_PROJECT_ID: process.env.FIREBASE_PROJECT_ID,
    FIREBASE_STORAGE_BUKET: process.env.FIREBASE_STORAGE_BUKET,
    FIREBASE_MESSAGING_SENDER_ID: process.env.FIREBASE_MESSAGING_SENDER_ID,
    FIREBASE_APP_ID: process.env.FIREBASE_APP_ID,
    FIREBASE_MEASUREMENT_ID: process.env.FIREBASE_MEASUREMENT_ID,
};

module.exports = withVideos(
    withTM({
        webpack: function(config, {
            isServer
        }) {
            config.module.rules.push({
                test: /\.(eot|woff|woff2|ttf|svg|png|jpg|gif)$/,
                use: {
                    loader: "url-loader",
                    options: {
                        limit: 100000,
                        name: "[name].[ext]",
                    },
                },
            });
            config.module.rules.push({
                test: /\.md$/,
                use: "raw-loader",
            });
            // config.plugins.push(new CompressionPlugin());
            if (!isServer) {
                config.node = {
                    fs: "empty",
                };
            }
            return config;
        },
        transpileModules: ["lodash-es"],
        images: {
            domains: ["img.youtube.com", "via.placeholder.com"],
        },
        env: {
            ...FIREBASE_ENV_VARS,
        },
    }),
=======
const withMDX = require("@next/mdx")({
  extension: /\.mdx?$/,
});

const FIREBASE_ENV_VARS = {
  FIREBASE_API_KEY: process.env.FIREBASE_API_KEY,
  FIREBASE_AUTH_DOMAIN: process.env.FIREBASE_AUTH_DOMAIN,
  FIREBASE_DATABASE_URL: process.env.FIREBASE_DATABASE_URL,
  FIREBASE_PROJECT_ID: process.env.FIREBASE_PROJECT_ID,
  FIREBASE_STORAGE_BUKET: process.env.FIREBASE_STORAGE_BUKET,
  FIREBASE_MESSAGING_SENDER_ID: process.env.FIREBASE_MESSAGING_SENDER_ID,
  FIREBASE_APP_ID: process.env.FIREBASE_APP_ID,
  FIREBASE_MEASUREMENT_ID: process.env.FIREBASE_MEASUREMENT_ID,
};

module.exports = withVideos(
  withMDX(
    withTM({
      pageExtensions: ["js", "jsx", "mdx", "ts", "tsx"],
      webpack: function(config, { isServer }) {
        config.module.rules.push({
          test: /\.(eot|woff|woff2|ttf|svg|png|jpg|gif)$/,
          use: {
            loader: "url-loader",
            options: {
              limit: 100000,
              name: "[name].[ext]",
            },
          },
        });
        config.module.rules.push({
          test: /\.md$/,
          use: "raw-loader",
        });
        // config.plugins.push(new CompressionPlugin());
        if (!isServer) {
          config.node = {
            fs: "empty",
          };
        }
        return config;
      },
      transpileModules: ["lodash-es"],
      images: {
        domains: ["img.youtube.com"],
      },
      env: {
        ...FIREBASE_ENV_VARS,
      },
    }),
  ),
>>>>>>> d053ee6a
);<|MERGE_RESOLUTION|>--- conflicted
+++ resolved
@@ -1,55 +1,6 @@
 const withTM = require("next-transpile-modules");
 const withVideos = require("next-videos");
-<<<<<<< HEAD
-// const CompressionPlugin = require("compression-webpack-plugin");
 
-const FIREBASE_ENV_VARS = {
-    FIREBASE_API_KEY: process.env.FIREBASE_API_KEY,
-    FIREBASE_AUTH_DOMAIN: process.env.FIREBASE_AUTH_DOMAIN,
-    FIREBASE_DATABASE_URL: process.env.FIREBASE_DATABASE_URL,
-    FIREBASE_PROJECT_ID: process.env.FIREBASE_PROJECT_ID,
-    FIREBASE_STORAGE_BUKET: process.env.FIREBASE_STORAGE_BUKET,
-    FIREBASE_MESSAGING_SENDER_ID: process.env.FIREBASE_MESSAGING_SENDER_ID,
-    FIREBASE_APP_ID: process.env.FIREBASE_APP_ID,
-    FIREBASE_MEASUREMENT_ID: process.env.FIREBASE_MEASUREMENT_ID,
-};
-
-module.exports = withVideos(
-    withTM({
-        webpack: function(config, {
-            isServer
-        }) {
-            config.module.rules.push({
-                test: /\.(eot|woff|woff2|ttf|svg|png|jpg|gif)$/,
-                use: {
-                    loader: "url-loader",
-                    options: {
-                        limit: 100000,
-                        name: "[name].[ext]",
-                    },
-                },
-            });
-            config.module.rules.push({
-                test: /\.md$/,
-                use: "raw-loader",
-            });
-            // config.plugins.push(new CompressionPlugin());
-            if (!isServer) {
-                config.node = {
-                    fs: "empty",
-                };
-            }
-            return config;
-        },
-        transpileModules: ["lodash-es"],
-        images: {
-            domains: ["img.youtube.com", "via.placeholder.com"],
-        },
-        env: {
-            ...FIREBASE_ENV_VARS,
-        },
-    }),
-=======
 const withMDX = require("@next/mdx")({
   extension: /\.mdx?$/,
 });
@@ -101,5 +52,4 @@
       },
     }),
   ),
->>>>>>> d053ee6a
 );