import React, { useRef, useEffect, useState } from "react";
import { Flex } from "rebass";
import styled, { CSSObject } from "@emotion/styled";
import { InterpolationWithTheme } from "@emotion/core";
import { ThemeInterface } from "utils/styled/theme";

const variants = [
  "full-width",
  "content-overflow-1",
  "content-default",
  "content-inset-1",
];

interface SectionLayoutProps {
  variant?:
    | "full-width"
    | "content-overflow-1"
    | "content-default"
    | "content-inset-1";
  inherit?: boolean;
  alignContent?: "start" | "center" | "end";
  debug?: boolean;
  debugOption?: {
    debugPostion?: string;
  };
  backgroundColor?: string;
  className?: string;
  notAutoAllocateHeight?: boolean;
}

const SectionLayout: React.FC<SectionLayoutProps> = ({
  variant = "content-default",
  inherit = true,
  alignContent = "start",
  children,
  debug = false,
  backgroundColor = "rgb(0,0,0,0)",
  debugOption,
<<<<<<< HEAD
  className,
=======
  className = "",
>>>>>>> eece8f2f
  notAutoAllocateHeight = false,
}) => {
  const parentFlexBox = useRef(null);
  const childFlexBox = useRef(null);
  const [isChecked, setIsChecked] = useState(true);

  const getWidthUseVaraint = () => {
    switch (variant) {
      case "full-width":
        return "100%";
      case "content-overflow-1":
        return ["100%", "768px", "1024px", "1280px"];
      case "content-default":
        return ["100%", "728px", "984px", "1040px"];
      case "content-inset-1":
        return ["100%", "664px", "864px", "932px"];
    }
  };

  const getAlignContent = () => {
    switch (alignContent) {
      case "start":
        return "flex-start";
      case "center":
        return "center";
      case "end":
        return "flex-end";
    }
  };

  useEffect(() => {
    childFlexBox.current.style.zIndex = 5;
    if (!inherit && !notAutoAllocateHeight) {
      parentFlexBox.current.style.height =
        childFlexBox.current.clientHeight + "px";
    }
    if (
      variants.includes(parentFlexBox.current.parentElement.classList.item(0))
    ) {
      if (inherit) {
        childFlexBox.current.style.width = "100%";
      } else {
        childFlexBox.current.style.width = "";
      }
    }
  }, [parentFlexBox, childFlexBox, inherit]);

  const getMarginUseVaraint = () => {
    switch (variant) {
      case "full-width":
      case "content-overflow-1":
        return ["0px", "0px", "0px", "0px"];
      case "content-default":
        return ["20px", "20px", "20px", "0px"];
      case "content-inset-1":
        return ["20px", "4%", "4%", "4%"];
    }
  };

  const getAbsoluteStyle = () => {
    let style = {};
    if (!inherit) {
      switch (variant) {
        case "full-width":
          style = {
            position: "absolute",
            left: "0px",
            zIndex: 5,
          };
          break;
        case "content-overflow-1":
          style = {
            position: "absolute",
            transform: "translate(0%, 0px)",
            zIndex: 5,
          };
          break;
        case "content-default":
          style = {
            position: "absolute",
            transform: "translate(44%, 0px)",
            zIndex: 5,
          };
          break;
      }
    }

    return style;
  };

  return (
    <Flex
      className={className}
      width="100%"
      ref={parentFlexBox}
      alignItems="center"
      justifyContent="center"
      height="100%"
    >
      {debug && (
        <Debug>
          <span
            style={{
<<<<<<< HEAD
              transform: `translate(-30px, -${debugOption?.debugPostion}%)`,
=======
              transform: `translate(-30px, -${debugOption.debugPostion}%)`,
>>>>>>> eece8f2f
            }}
          >
            {" "}
            <input
              type="checkbox"
              onClick={e => setIsChecked(!isChecked)}
              defaultChecked={isChecked}
            />
            {variant}
          </span>
        </Debug>
      )}
      <Flex
        mx={getMarginUseVaraint()}
        ref={childFlexBox}
        className={variant}
        bg={!debug ? backgroundColor : "rgba(83, 245, 255, 0.4)"}
        width={getWidthUseVaraint()}
        flexDirection="column"
        alignItems={getAlignContent()}
        style={getAbsoluteStyle()}
      >
        {children}
      </Flex>
    </Flex>
  );
};

export default SectionLayout;

const Debug = styled.div`
  span {
    position: absolute;

    background-color: red;
    padding: 0px 5px;
    color: #fff;
  }
`;<|MERGE_RESOLUTION|>--- conflicted
+++ resolved
@@ -36,11 +36,7 @@
   debug = false,
   backgroundColor = "rgb(0,0,0,0)",
   debugOption,
-<<<<<<< HEAD
-  className,
-=======
   className = "",
->>>>>>> eece8f2f
   notAutoAllocateHeight = false,
 }) => {
   const parentFlexBox = useRef(null);
@@ -144,11 +140,7 @@
         <Debug>
           <span
             style={{
-<<<<<<< HEAD
-              transform: `translate(-30px, -${debugOption?.debugPostion}%)`,
-=======
               transform: `translate(-30px, -${debugOption.debugPostion}%)`,
->>>>>>> eece8f2f
             }}
           >
             {" "}
