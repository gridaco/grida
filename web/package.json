--- conflicted
+++ resolved
@@ -35,13 +35,7 @@
     "@next/mdx": "^10.0.9",
     "@zeit/next-bundle-analyzer": "^0.1.2",
     "@zeit/next-css": "^1.0.1",
-<<<<<<< HEAD
-    "axios": "^0.21.1",
-=======
     "axios": "^0.21.2",
-    "babel-plugin-apply-mdx-type-prop": "^1.6.22",
-    "emotion-theming": "^10.0.14",
->>>>>>> c531301e
     "firebase": "^8.2.10",
     "fontfaceobserver": "^2.1.0",
     "framer-motion": "^3.10.0",
