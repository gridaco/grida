--- conflicted
+++ resolved
@@ -23,10 +23,7 @@
 import { SubmissionHooks } from "./hooks";
 import { Features } from "@/lib/features/scheduling";
 import { IpInfo, ipinfo } from "@/lib/ipinfo";
-<<<<<<< HEAD
 import { Geo } from "@/types";
-=======
->>>>>>> 08f16567
 
 const HOST = process.env.HOST || "http://localhost:3000";
 
@@ -678,15 +675,4 @@
     country: ipinfo.country,
     region: ipinfo.region,
   };
-<<<<<<< HEAD
-=======
-}
-
-interface Geo {
-  city?: string | undefined;
-  country?: string | undefined;
-  region?: string | undefined;
-  latitude?: string | undefined;
-  longitude?: string | undefined;
->>>>>>> 08f16567
 }