--- conflicted
+++ resolved
@@ -26,25 +26,9 @@
   SidebarSectionHeaderItem,
   SidebarSectionHeaderLabel,
 } from "@/components/sidebar";
-<<<<<<< HEAD
-
 import { ModeBlocks } from "./sidebar-mode-blocks";
-=======
-import { fieldlabels, supported_field_types } from "@/k/supported_field_types";
-import { FormFieldTypeIcon } from "@/components/form-field-type-icon";
-import {
-  HoverCard,
-  HoverCardContent,
-  HoverCardTrigger,
-} from "@/components/ui/hover-card";
-import FormField from "@/components/formfield/form-field";
-import { Button } from "@/components/ui/button";
-import { blocklabels, supported_block_types } from "@/k/supported_block_types";
-import { BlockTypeIcon } from "@/components/form-blcok-type-icon";
-import type { FormBlockType, FormInputType } from "@/types";
 import { FormEditorState } from "../editor/state";
 import { TableTypeIcon } from "@/components/table-type-icon";
->>>>>>> 0251bd91
 
 export function Siebar({
   mode,
@@ -155,8 +139,6 @@
   );
 }
 
-<<<<<<< HEAD
-=======
 function tablehref(
   form_id: string,
   type: FormEditorState["tables"][number]["group"]
@@ -173,152 +155,6 @@
   }
 }
 
-function ModeBlocks() {
-  const [state, dispatch] = useEditorState();
-
-  const addBlock = useCallback(
-    (block: FormBlockType) => {
-      dispatch({
-        type: "blocks/new",
-        block: block,
-      });
-    },
-    [dispatch]
-  );
-
-  const addFieldBlock = useCallback(
-    (type: FormInputType) => {
-      dispatch({
-        type: "blocks/new",
-        block: "field",
-        init: {
-          type: type,
-        },
-      });
-    },
-    [dispatch]
-  );
-
-  return (
-    <>
-      <SidebarSection>
-        <SidebarSectionHeaderItem>
-          <SidebarSectionHeaderLabel>
-            <span>Blocks</span>
-          </SidebarSectionHeaderLabel>
-        </SidebarSectionHeaderItem>
-        <SidebarMenuGrid>
-          {supported_block_types.map((block_type) => (
-            <HoverCard key={block_type} openDelay={100} closeDelay={100}>
-              <HoverCardTrigger>
-                <SidebarMenuGridItem
-                  onClick={addBlock.bind(null, block_type)}
-                  key={block_type}
-                  className="border rounded-md shadow-sm cursor-pointer text-foreground/50 hover:text-foreground"
-                >
-                  <BlockTypeIcon
-                    type={block_type}
-                    className="p-2 w-8 h-8 rounded"
-                  />
-                  <div className="mt-1 w-full text-xs break-words text-center overflow-hidden text-ellipsis">
-                    {blocklabels[block_type]}
-                  </div>
-                </SidebarMenuGridItem>
-              </HoverCardTrigger>
-              {/* <HoverCardContent
-                className="max-w-none w-fit min-w-80"
-                side="right"
-                align="start"
-              >
-                <div className="relative">
-                  <div className="flex justify-between items-center">
-                    <span className="font-bold">{blocklabels[block_type]}</span>
-                    <Button size="sm" variant="outline">
-                      <PlusIcon className="inline align-middle me-2 w-4 h-4" />
-                      Add
-                    </Button>
-                  </div>
-                  <hr className="my-4" />
-                </div>
-              </HoverCardContent> */}
-            </HoverCard>
-          ))}
-        </SidebarMenuGrid>
-      </SidebarSection>
-      <SidebarSection>
-        <SidebarSectionHeaderItem>
-          <SidebarSectionHeaderLabel>
-            <span>Fields</span>
-          </SidebarSectionHeaderLabel>
-        </SidebarSectionHeaderItem>
-        <SidebarMenuGrid>
-          {supported_field_types.map((field_type) => (
-            <HoverCard key={field_type} openDelay={100} closeDelay={100}>
-              <HoverCardTrigger>
-                <SidebarMenuGridItem
-                  onClick={addFieldBlock.bind(null, field_type)}
-                  key={field_type}
-                  className="border rounded-md shadow-sm cursor-pointer text-foreground/50 hover:text-foreground"
-                >
-                  <FormFieldTypeIcon
-                    type={field_type}
-                    className="p-2 w-8 h-8 rounded"
-                  />
-                  <div className="mt-1 w-full text-xs break-words text-center overflow-hidden text-ellipsis">
-                    {fieldlabels[field_type]}
-                  </div>
-                </SidebarMenuGridItem>
-              </HoverCardTrigger>
-              <HoverCardContent
-                className="max-w-none w-fit min-w-80"
-                side="right"
-                align="start"
-              >
-                <div className="relative">
-                  <div className="flex justify-between items-center">
-                    <div>
-                      <FormFieldTypeIcon
-                        type={field_type}
-                        className="inline align-middle me-2 w-8 h-8 p-2 border rounded shadow-sm"
-                      />
-                      <span className="font-bold">
-                        {fieldlabels[field_type]}
-                      </span>
-                    </div>
-                    <Button
-                      size="sm"
-                      variant="outline"
-                      onClick={addFieldBlock.bind(null, field_type)}
-                    >
-                      <PlusIcon className="inline align-middle me-2 w-4 h-4" />
-                      Add
-                    </Button>
-                  </div>
-                  <hr className="my-4" />
-                  <FormField
-                    type={field_type}
-                    name={"example"}
-                    label={fieldlabels[field_type] + " Example"}
-                    placeholder="Example"
-                    helpText="This is an example field"
-                    options={[
-                      { id: "1", label: "Option 1", value: "option1" },
-                      { id: "2", label: "Option 2", value: "option2" },
-                      { id: "3", label: "Option 3", value: "option3" },
-                    ]}
-                    preview
-                  />
-                </div>
-              </HoverCardContent>
-            </HoverCard>
-          ))}
-        </SidebarMenuGrid>
-      </SidebarSection>
-    </>
-  );
-}
-
->>>>>>> 0251bd91
 function ModeConnect() {
   const [state] = useEditorState();
   const { form_id } = state;
