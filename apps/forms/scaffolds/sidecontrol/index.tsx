"use client";

import React, { useCallback, useEffect, useState } from "react";
import Image from "next/image";
import {
  SidebarMenuSectionContent,
  SidebarRoot,
  SidebarSection,
  SidebarSectionHeaderItem,
  SidebarSectionHeaderLabel,
} from "@/components/sidebar";
import { ToggleGroup, ToggleGroupItem } from "@/components/ui/toggle-group";
import {
  Select,
  SelectContent,
  SelectItem,
  SelectTrigger,
  SelectValue,
} from "@/components/ui/select";
import { Ag } from "@/components/design/ag";
import { fonts } from "@/theme/font-family";
import { useEditorState } from "../editor";
import { FormStyleSheetV1Schema } from "@/types";
import * as _variants from "@/theme/palettes";
import { PaletteColorChip } from "@/components/design/palette-color-chip";
import { sections } from "@/theme/section";
import { Button } from "@/components/ui/button";
import { OpenInNewWindowIcon, Pencil2Icon } from "@radix-ui/react-icons";
import {
  Dialog,
  DialogClose,
  DialogContent,
  DialogDescription,
  DialogFooter,
  DialogHeader,
  DialogTitle,
  DialogTrigger,
} from "@/components/ui/dialog";
import Link from "next/link";
import { Editor, useMonaco } from "@monaco-editor/react";
import { useTheme } from "next-themes";
import { useMonacoTheme } from "@/components/monaco";
import { customcss_starter_template } from "@/theme/customcss/k";
<<<<<<< HEAD
import { Label } from "@/components/ui/label";
import { TextAlignControl } from "./controls/text-align";
import { FontSizeControl } from "./controls/font-size";
import { FontWeightControl } from "./controls/font-weight";
import { HiddenControl } from "./controls/hidden";
import { OpacityControl } from "./controls/opacity";
import { HrefControl } from "./controls/href";
import { BorderRadiusControl } from "./controls/border-radius";
import { BorderControl } from "./controls/border";
import { BackgroundControl } from "./controls/background";
import { StringValueControl } from "./controls/string-value";
import { MarginControl } from "./controls/margin";
import { PaddingControl } from "./controls/padding";
import { AspectRatioControl } from "./controls/aspect-ratio";
import { BoxShadowControl } from "./controls/box-shadow";
import { GapControl } from "./controls/gap";
import { AlignItemsControl } from "./controls/align-items";
import { FlexWrapControl } from "./controls/flex-wrap";
import { FlexDirectionControl } from "./controls/flex-direction";
import { JustifyContentControl } from "./controls/justify-content";
import { TemplateControl } from "./controls/template";
import { Tokens } from "@/ast";
import { CursorControl } from "./controls/cursor";
=======
import { cn } from "@/utils";
>>>>>>> 2c34f08a

const { default: _, ...variants } = _variants;

export function SideControl({ mode }: { mode: "blocks" }) {
  return (
    <SidebarRoot side="right">
      <div className="h-5" />
      {mode === "blocks" && <ModeBlocks />}
    </SidebarRoot>
  );
}

function ModeBlocks() {
  const [state, dispatch] = useEditorState();

  if (state.document.selected_node_id) {
    return <SelectedNodeProperties />;
  } else {
    return <GlobalProperties />;
  }
}

function SelectedNodeProperties() {
  const [state, dispatch] = useEditorState();

  // - color - variables

  const {
    selected_node_id,
    selected_node_schema,
    selected_node_type,
    selected_node_default_properties,
    selected_node_default_style,
    selected_node_default_text,
  } = state.document;

  const propertyNames = Object.keys(
    // TODO: add typings to schema
    selected_node_schema?.shape?.properties?.shape || {}
  );

  const istemplate = selected_node_type?.startsWith("templates/");
  const istext = selected_node_type === "text";
  const isflex = selected_node_type === "flex";
  const islayout = isflex;

  const {
    template_id,
    attributes,
    style,
    properties: _properties,
    text,
  } = state.document.templatedata[selected_node_id!] || {};

  const { hidden } = attributes || {};

  const properties = {
    ...(selected_node_default_properties || {}),
    ...(_properties || {}),
  };

  const {
    opacity,
    fontWeight,
    fontSize,
    textAlign,
    //
    boxShadow,
    //
    borderRadius,
    borderWidth,
    //
    margin,
    padding,
    //
    aspectRatio,
    //
    flexDirection,
    flexWrap,
    justifyContent,
    alignItems,
    gap,
    //
    cursor,
  } = {
    ...selected_node_default_style,
    ...(style || {}),
  };

  const border = {
    borderWidth,
  };

  const changetemplate = useCallback(
    (template_id: string) => {
      dispatch({
        type: "editor/document/node/template",
        node_id: selected_node_id!,
        template_id,
      });
    },
    [dispatch, selected_node_id]
  );

  const changetext = useCallback(
    (text?: Tokens.StringValueExpression) => {
      dispatch({
        type: "editor/document/node/text",
        node_id: selected_node_id!,
        text,
      });
    },
    [dispatch, selected_node_id]
  );

  const changeattribute = useCallback(
    (key: string, value: any) => {
      dispatch({
        type: "editor/document/node/attribute",
        node_id: selected_node_id!,
        data: {
          [key]: value,
        },
      });
    },
    [dispatch, selected_node_id]
  );

  const changestyle = useCallback(
    (key: string, value: any) => {
      dispatch({
        type: "editor/document/node/style",
        node_id: selected_node_id!,
        data: {
          [key]: value,
        },
      });
    },
    [dispatch, selected_node_id]
  );

  const changeproperty = useCallback(
    (key: string, value: any) => {
      dispatch({
        type: "editor/document/node/property",
        node_id: selected_node_id!,
        data: {
          [key]: value,
        },
      });
    },
    [dispatch, selected_node_id]
  );

  // attributes
  const changehidden = (value: boolean) => changeattribute("hidden", value);

  // style
  const changeopacity = (value: number) => changestyle("opacity", value);
  const changefontWeight = (value: number) => changestyle("fontWeight", value);
  const changefontSize = (value?: number) => changestyle("fontSize", value);
  const changetextAlign = (value: string) => changestyle("textAlign", value);
  const changeborderRadius = (value?: number) =>
    changestyle("borderRadius", value);
  const changemargin = (value?: number) => changestyle("margin", value);
  const changepadding = (value?: number) => changestyle("padding", value);
  const changeaspectRatio = (value?: number) =>
    changestyle("aspectRatio", value);
  const changeBorder = (value?: any) => {
    changestyle("borderWidth", value.borderWidth);
  };
  const changeboxShadow = (value?: any) => {
    changestyle("boxShadow", value.boxShadow);
  };
  const changegap = (value?: number) => changestyle("gap", value);
  const changeflexDirection = (value?: string) =>
    changestyle("flexDirection", value);
  const changeflexWrap = (value?: string) => changestyle("flexWrap", value);
  const changejustifyContent = (value?: string) =>
    changestyle("justifyContent", value);
  const changealignItems = (value?: string) => changestyle("alignItems", value);
  const changecursor = (value?: string) => changestyle("cursor", value);

  return (
    <div key={selected_node_id}>
      <SidebarSection hidden className="border-b pb-4">
        <SidebarSectionHeaderItem>
          <SidebarSectionHeaderLabel>Debug</SidebarSectionHeaderLabel>
        </SidebarSectionHeaderItem>
        <SidebarMenuSectionContent>
          <div>Node {state.document.selected_node_id}</div>
        </SidebarMenuSectionContent>
      </SidebarSection>
      <SidebarSection className="border-b pb-4">
        <SidebarSectionHeaderItem>
          <SidebarSectionHeaderLabel>Layer</SidebarSectionHeaderLabel>
        </SidebarSectionHeaderItem>
        <SidebarMenuSectionContent className="space-y-2">
          <PropertyLine>
            <PropertyLineLabel>Hidden</PropertyLineLabel>
            <HiddenControl value={hidden} onValueChange={changehidden} />
          </PropertyLine>
        </SidebarMenuSectionContent>
      </SidebarSection>
      <SidebarSection className="border-b pb-4">
        <SidebarSectionHeaderItem>
          <SidebarSectionHeaderLabel>Link</SidebarSectionHeaderLabel>
        </SidebarSectionHeaderItem>
        <SidebarMenuSectionContent>
          <PropertyLine>
            <PropertyLineLabel>Link To</PropertyLineLabel>
            <HrefControl />
          </PropertyLine>
        </SidebarMenuSectionContent>
      </SidebarSection>
      <SidebarSection hidden={!istemplate} className="border-b pb-4">
        <SidebarSectionHeaderItem>
          <SidebarSectionHeaderLabel>Template</SidebarSectionHeaderLabel>
        </SidebarSectionHeaderItem>
        <SidebarMenuSectionContent>
          <TemplateControl value={template_id} onValueChange={changetemplate} />
        </SidebarMenuSectionContent>
      </SidebarSection>
      <SidebarSection hidden={!istemplate} className="border-b pb-4">
        <SidebarSectionHeaderItem>
          <SidebarSectionHeaderLabel>Component</SidebarSectionHeaderLabel>
        </SidebarSectionHeaderItem>
        <SidebarMenuSectionContent className="space-y-2">
          {propertyNames.map((key) => {
            const value = properties?.[key];

            return (
              <PropertyLine key={key}>
                <PropertyLineLabel>{key}</PropertyLineLabel>
                <StringValueControl
                  placeholder={key}
                  value={value}
                  onValueChange={(value) => {
                    changeproperty(key, value || undefined);
                  }}
                />
              </PropertyLine>
            );
          })}
        </SidebarMenuSectionContent>
      </SidebarSection>

      <SidebarSection hidden={!istext} className="border-b pb-4">
        <SidebarSectionHeaderItem>
          <SidebarSectionHeaderLabel>Text</SidebarSectionHeaderLabel>
        </SidebarSectionHeaderItem>
        <SidebarMenuSectionContent className="space-y-2">
          <PropertyLine>
            <PropertyLineLabel>Value</PropertyLineLabel>
            <StringValueControl
              value={text || selected_node_default_text}
              onValueChange={changetext}
            />
          </PropertyLine>
          <PropertyLine>
            <PropertyLineLabel>Weight</PropertyLineLabel>
            <FontWeightControl
              value={fontWeight as any}
              onValueChange={changefontWeight}
            />
          </PropertyLine>
          <PropertyLine>
            <PropertyLineLabel>Size</PropertyLineLabel>
            <FontSizeControl
              value={fontSize as any}
              onValueChange={changefontSize}
            />
          </PropertyLine>
          <PropertyLine>
            <PropertyLineLabel>Align</PropertyLineLabel>
            <TextAlignControl
              value={textAlign as any}
              onValueChange={changetextAlign}
            />
          </PropertyLine>
        </SidebarMenuSectionContent>
      </SidebarSection>
      <SidebarSection hidden={!islayout} className="border-b pb-4">
        <SidebarSectionHeaderItem>
          <SidebarSectionHeaderLabel>Layout</SidebarSectionHeaderLabel>
        </SidebarSectionHeaderItem>
        <SidebarMenuSectionContent className="space-y-2">
          <PropertyLine>
            <PropertyLineLabel>Direction</PropertyLineLabel>
            <FlexDirectionControl
              value={flexDirection as any}
              onValueChange={changeflexDirection}
            />
          </PropertyLine>
          <PropertyLine>
            <PropertyLineLabel>Wrap</PropertyLineLabel>
            <FlexWrapControl
              value={flexWrap as any}
              onValueChange={changeflexWrap}
            />
          </PropertyLine>
          <PropertyLine>
            <PropertyLineLabel>Distribute</PropertyLineLabel>
            <JustifyContentControl
              value={justifyContent as any}
              onValueChange={changejustifyContent}
            />
          </PropertyLine>
          <PropertyLine>
            <PropertyLineLabel>Align</PropertyLineLabel>
            <AlignItemsControl
              value={alignItems as any}
              flexDirection={flexDirection as any}
              onValueChange={changealignItems}
            />
          </PropertyLine>
          <PropertyLine>
            <PropertyLineLabel>Gap</PropertyLineLabel>
            <GapControl value={gap as any} onValueChange={changegap} />
          </PropertyLine>
        </SidebarMenuSectionContent>
      </SidebarSection>
      <SidebarSection className="border-b pb-4">
        <SidebarSectionHeaderItem>
          <SidebarSectionHeaderLabel>Styles</SidebarSectionHeaderLabel>
        </SidebarSectionHeaderItem>
        <SidebarMenuSectionContent className="space-y-2">
          <PropertyLine>
            <PropertyLineLabel>Opacity</PropertyLineLabel>
            <OpacityControl
              value={opacity as any}
              onValueChange={changeopacity}
            />
          </PropertyLine>
          <PropertyLine>
            <PropertyLineLabel>Radius</PropertyLineLabel>
            <BorderRadiusControl
              value={borderRadius as any}
              onValueChange={changeborderRadius}
            />
          </PropertyLine>
          <PropertyLine>
            <PropertyLineLabel>Border</PropertyLineLabel>
            <BorderControl value={border as any} onValueChange={changeBorder} />
          </PropertyLine>
          <PropertyLine>
            <PropertyLineLabel>Background</PropertyLineLabel>
            <BackgroundControl
            // value={}
            // onValueChange={}
            />
          </PropertyLine>
          <PropertyLine>
            <PropertyLineLabel>Shadow</PropertyLineLabel>
            <BoxShadowControl
              value={{ boxShadow }}
              onValueChange={changeboxShadow}
            />
          </PropertyLine>
          <PropertyLine>
            <PropertyLineLabel>Margin</PropertyLineLabel>
            <MarginControl value={margin as any} onValueChange={changemargin} />
          </PropertyLine>
          <PropertyLine>
            <PropertyLineLabel>Padding</PropertyLineLabel>
            <PaddingControl
              value={padding as any}
              onValueChange={changepadding}
            />
          </PropertyLine>
          <PropertyLine>
            <PropertyLineLabel>Ratio</PropertyLineLabel>
            <AspectRatioControl
              value={aspectRatio as any}
              onValueChange={changeaspectRatio}
            />
          </PropertyLine>
          <PropertyLine>
            <PropertyLineLabel>Cursor</PropertyLineLabel>
            <CursorControl value={cursor} onValueChange={changecursor} />
          </PropertyLine>
        </SidebarMenuSectionContent>
      </SidebarSection>
    </div>
  );
}

function PropertyLine({ children }: React.PropsWithChildren<{}>) {
  return (
    <div className="flex items-start justify-between max-w-full">
      {children}
    </div>
  );
}

function PropertyLineLabel({ children }: React.PropsWithChildren<{}>) {
  return (
    <Label className="text-muted-foreground h-8 min-w-20 w-20 flex items-center text-xs me-4 overflow-hidden">
      <span className="text-ellipsis overflow-hidden">{children}</span>
    </Label>
  );
}

function GlobalProperties() {
  return (
    <>
      <SidebarSection className="border-b pb-4">
        <SidebarSectionHeaderItem>
          <SidebarSectionHeaderLabel>Type</SidebarSectionHeaderLabel>
        </SidebarSectionHeaderItem>
        <FontFamily />
      </SidebarSection>
      <SidebarSection className="border-b pb-4">
        <SidebarSectionHeaderItem>
          <SidebarSectionHeaderLabel>Palette</SidebarSectionHeaderLabel>
        </SidebarSectionHeaderItem>
        <SidebarMenuSectionContent>
          <Palette />
        </SidebarMenuSectionContent>
      </SidebarSection>
      <SidebarSection className="border-b pb-4">
        <SidebarSectionHeaderItem>
          <SidebarSectionHeaderLabel>Background</SidebarSectionHeaderLabel>
        </SidebarSectionHeaderItem>
        <SidebarMenuSectionContent>
          <Background />
        </SidebarMenuSectionContent>
      </SidebarSection>
      <SidebarSection className="border-b pb-4">
        <SidebarSectionHeaderItem>
          <SidebarSectionHeaderLabel>Section Style</SidebarSectionHeaderLabel>
        </SidebarSectionHeaderItem>
        <SidebarMenuSectionContent>
          <SectionStyle />
        </SidebarMenuSectionContent>
      </SidebarSection>
      <SidebarSection className="border-b pb-4">
        <SidebarSectionHeaderItem>
          <SidebarSectionHeaderLabel>Custom CSS</SidebarSectionHeaderLabel>
        </SidebarSectionHeaderItem>
        <SidebarMenuSectionContent>
          <CustomCSS />
        </SidebarMenuSectionContent>
      </SidebarSection>
    </>
  );
}

function FontFamily() {
  const [state, dispatch] = useEditorState();

  const onFontChange = useCallback(
    (fontFamily: FormStyleSheetV1Schema["font-family"]) => {
      dispatch({
        type: "editor/theme/font-family",
        fontFamily,
      });
    },
    [dispatch]
  );

  return (
    <ToggleGroup
      type="single"
      value={state.theme.fontFamily}
      onValueChange={(value) => onFontChange(value as any)}
    >
      <ToggleGroupItem value={"inter"} className="h-full w-1/3">
        <div className="flex flex-col items-center justify-center gap-2 p-1">
          <Ag className="text-2xl" fontClassName={fonts.inter.className} />
          <span className="text-xs">Default</span>
        </div>
      </ToggleGroupItem>
      <ToggleGroupItem value={"lora"} className="h-full w-1/3">
        <div className="flex flex-col items-center justify-center gap-2 p-1">
          <Ag className="text-2xl" fontClassName={fonts.lora.className} />
          <span className="text-xs">Serif</span>
        </div>
      </ToggleGroupItem>
      <ToggleGroupItem value={"inconsolata"} className="h-full w-1/3">
        <div className="flex flex-col items-center justify-center gap-2 p-1">
          <Ag
            className="text-2xl"
            fontClassName={fonts.inconsolata.className}
          />
          <span className="text-xs">Mono</span>
        </div>
      </ToggleGroupItem>
    </ToggleGroup>
  );
}

function Palette() {
  const [state, dispatch] = useEditorState();

  const palette = state.theme.palette;

  const onPaletteChange = useCallback(
    (palette: FormStyleSheetV1Schema["palette"]) => {
      dispatch({
        type: "editor/theme/palette",
        palette,
      });
    },
    [dispatch]
  );

  return (
    <div className="flex flex-col gap-4">
      {Object.keys(variants).map((variant) => {
        const palettes = variants[variant as keyof typeof variants];
        return (
          <div key={variant} className="flex flex-col gap-2">
            <h2 className="text-sm font-mono text-muted-foreground">
              {variant}
            </h2>
            <div className="flex flex-wrap gap-1">
              {Object.keys(palettes).map((key) => {
                const colors = palettes[key as keyof typeof palettes];
                const primary: any = colors["light"]["--primary"];
                return (
                  <PaletteColorChip
                    key={key}
                    primary={primary}
                    onClick={() => {
                      onPaletteChange(key as any);
                    }}
                    selected={key === palette}
                  />
                );
              })}
            </div>
          </div>
        );
      })}
    </div>
  );
}

function Background() {
  const [state, dispatch] = useEditorState();

  const {
    theme: { background },
    assets: { backgrounds },
  } = state;

  const onBackgroundSrcChange = useCallback(
    (src: string) => {
      dispatch({
        type: "editor/theme/background",
        background: {
          type: "background",
          element: "iframe",
          src,
        },
      });
    },
    [dispatch]
  );

  const selected = backgrounds.find((b) => b.embed === background?.src);

  return (
    <>
      <Select
        name="src"
        value={background?.src}
        onValueChange={onBackgroundSrcChange}
      >
        <SelectTrigger className={cn(selected && "h-16 px-2 py-2")}>
          <SelectValue placeholder="None">
            {selected ? (
              <div className="flex items-center gap-2">
                <Image
                  width={48}
                  height={48}
                  src={selected.preview[0]}
                  alt={selected.title}
                  className="rounded border"
                />
                <span className="text-xs text-muted-foreground">
                  {selected.title}
                </span>
              </div>
            ) : (
              <>None</>
            )}
          </SelectValue>
        </SelectTrigger>
        <SelectContent>
          <SelectItem key={"noop"} value={""}>
            None
          </SelectItem>
          {backgrounds.map((background, i) => (
            <SelectItem key={background.embed} value={background.embed}>
              <div>
                <Image
                  width={100}
                  height={100}
                  src={background.preview[0]}
                  alt={background.title}
                  className="rounded"
                />
                <span className="text-xs text-muted-foreground">
                  {background.title}
                </span>
              </div>
            </SelectItem>
          ))}
        </SelectContent>
      </Select>
    </>
  );
}

function SectionStyle() {
  const [state, dispatch] = useEditorState();

  const css = state.theme.section;

  const onSectionStyleChange = useCallback(
    (css: string) => {
      dispatch({
        type: "editor/theme/section",
        section: css,
      });
    },
    [dispatch]
  );

  return (
    <>
      <Select name="css" value={css} onValueChange={onSectionStyleChange}>
        <SelectTrigger>
          <SelectValue placeholder="Select Section Style" />
        </SelectTrigger>
        <SelectContent>
          <SelectItem value={""}>None</SelectItem>
          {sections.map((section, i) => (
            <SelectItem key={i} value={section.css}>
              {section.name}
            </SelectItem>
          ))}
        </SelectContent>
      </Select>
    </>
  );
}

function CustomCSS() {
  const [state, dispatch] = useEditorState();
  const monaco = useMonaco();
  const { resolvedTheme } = useTheme();
  useMonacoTheme(monaco, resolvedTheme ?? "light");

  const [css, setCss] = useState<string | undefined>(
    state.theme.customCSS || customcss_starter_template
  );

  const setCustomCss = useCallback(
    (css?: string) => {
      dispatch({
        type: "editor/theme/custom-css",
        custom: css,
      });
    },
    [dispatch]
  );

  const onSaveClick = useCallback(() => {
    setCustomCss(css);
  }, [setCustomCss, css]);

  return (
    <Dialog>
      <DialogTrigger asChild>
        <Button variant="outline" className="w-full">
          <Pencil2Icon className="w-4 h-4 inline me-2 align-middle" />
          Custom CSS
        </Button>
      </DialogTrigger>
      <DialogContent>
        <DialogHeader>
          <DialogTitle>Custom CSS</DialogTitle>
          <DialogDescription>
            Customize Page CSS (only available through built-in pages).
            <br />
            You can Use{" "}
            <Link className="underline" href="/playground" target="_blank">
              Playground
              <OpenInNewWindowIcon className="w-4 h-4 inline align-middle ms-1" />
            </Link>{" "}
            to test your CSS
          </DialogDescription>
        </DialogHeader>
        <div>
          <Editor
            className="rounded overflow-hidden border"
            width="100%"
            height={500}
            defaultLanguage="scss"
            onChange={setCss}
            defaultValue={css}
            options={{
              // top padding
              padding: {
                top: 10,
              },
              tabSize: 2,
              fontSize: 13,
              minimap: {
                enabled: false,
              },
              glyphMargin: false,
              folding: false,
              scrollBeyondLastLine: false,
              wordWrap: "on",
            }}
          />
        </div>
        <DialogFooter>
          <DialogClose asChild>
            <Button variant="secondary">Cancel</Button>
          </DialogClose>
          <DialogClose asChild>
            <Button onClick={onSaveClick}>Save</Button>
          </DialogClose>
        </DialogFooter>
      </DialogContent>
    </Dialog>
  );
}<|MERGE_RESOLUTION|>--- conflicted
+++ resolved
@@ -41,7 +41,6 @@
 import { useTheme } from "next-themes";
 import { useMonacoTheme } from "@/components/monaco";
 import { customcss_starter_template } from "@/theme/customcss/k";
-<<<<<<< HEAD
 import { Label } from "@/components/ui/label";
 import { TextAlignControl } from "./controls/text-align";
 import { FontSizeControl } from "./controls/font-size";
@@ -65,9 +64,7 @@
 import { TemplateControl } from "./controls/template";
 import { Tokens } from "@/ast";
 import { CursorControl } from "./controls/cursor";
-=======
 import { cn } from "@/utils";
->>>>>>> 2c34f08a
 
 const { default: _, ...variants } = _variants;
 
