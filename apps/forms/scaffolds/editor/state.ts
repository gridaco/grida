--- conflicted
+++ resolved
@@ -254,18 +254,11 @@
   timestamp: number;
   user: "system" | "user";
   operation: "update";
-<<<<<<< HEAD
-  table_id: string;
-  row: string;
-  column: string;
-  data: { value: unknown; option_id?: string | null };
-=======
   schema_table_id: string;
   row: string;
   column: string;
   data: Record<string, unknown>;
   status: "pending" | "queued";
->>>>>>> cfabba6a
 };
 
 export type TTablespace =
@@ -280,10 +273,6 @@
 } & (
   | {
       readonly: false;
-<<<<<<< HEAD
-      // transactions: Array<TablespaceTransaction>
-=======
->>>>>>> cfabba6a
     }
   | { readonly: true }
 );
@@ -293,7 +282,6 @@
   readonly: boolean;
   realtime: false;
   stream?: Array<GridaXSupabase.XDataRow>;
-  transactions: Array<TablespaceTransaction>;
 };
 
 export type TGridaDataTablespace = {
@@ -301,7 +289,6 @@
   readonly: boolean;
   realtime: boolean;
   stream?: Array<GridaSchemaTableVirtualRow>;
-  // transactions: Array<TablespaceTransaction>;
 };
 
 export type GridaSchemaTableVirtualRow = TVirtualRow<
