import { blockstreeflat } from "@/lib/forms/tree";
import type {
  Appearance,
  ConnectionSupabaseJoint,
  Customer,
  EndingPageI18nOverrides,
  EndingPageTemplateID,
  FontFamily,
  FormBlock,
  FormBlockType,
  FormFieldDefinition,
  FormFieldInit,
  FormMethod,
  FormPageBackgroundSchema,
  FormResponse,
  FormResponseField,
  FormResponseSession,
  FormResponseUnknownFieldHandlingStrategyType,
  FormStyleSheetV1Schema,
  FormsPageLanguage,
  GridaSupabase,
  OrderBy,
} from "@/types";
import { LOCALTZ } from "./symbols";
import { SupabasePostgRESTOpenApi } from "@/lib/supabase-postgrest";
import { ZodObject } from "zod";
import { Tokens } from "@/ast";
import React from "react";
import { editorbasepath } from "@/lib/forms/url";

export type GDocEditorRouteParams = {
  org: string;
  proj: string;
  id: string;
};

export type DraftID = `[draft]${string}`;
export const DRAFT_ID_START_WITH = "[draft]";
const ISDEV = process.env.NODE_ENV === "development";

interface BaseDocumentEditorInit {
  organization: {
    name: string;
    id: number;
  };
  project: {
    name: string;
    id: number;
  };
  document_id: string;
  document_title: string;
  doctype: "v0_form" | "v0_site";
  theme: FormEditorState["theme"];
}

export type EditorInit = FormDocumentEditorInit | SiteDocumentEditorInit;

export interface SiteDocumentEditorInit extends BaseDocumentEditorInit {
  doctype: "v0_site";
}

export interface FormDocumentEditorInit extends BaseDocumentEditorInit {
  doctype: "v0_form";
  form_id: string;
  campaign: FormEditorState["campaign"];
  form_security: FormEditorState["form_security"];
  ending: FormEditorState["ending"];
  connections?: {
    store_id?: number | null;
    supabase?: GridaSupabase.SupabaseConnectionState;
  };
  form_title: string;
  blocks: EditorFlatFormBlock[];
  fields: FormFieldDefinition[];
}

export function initialEditorState(init: EditorInit): FormEditorState {
  switch (init.doctype) {
    case "v0_form":
      return initialFormEditorState(init);
    case "v0_site":
      return initialSiteEditorState(init);
  }
}

function initialBaseDocumentEditorState(
  init: BaseDocumentEditorInit
): Omit<BaseDocumentEditorState, "document"> {
  const basepath = editorbasepath({
    org: init.organization.name,
    proj: init.project.name,
  });

  return {
    basepath: basepath,
    doctype: init.doctype,
    document_id: init.document_id,
    document_title: init.document_title,
    organization: init.organization,
    project: init.project,
    saving: false,
    theme: init.theme,
    assets: {
      backgrounds: [],
    },
  };
}

function initialSiteEditorState(init: SiteDocumentEditorInit): FormEditorState {
  const base = initialBaseDocumentEditorState(init);
  return {
    ...base,
    document: {
      pages: sitedocumentpagesinit({
        basepath: base.basepath,
        document_id: init.document_id,
      }),
      selected_page_id: "collection",
      nodes: [],
      templatesample: "formcollection_sample_001_the_bundle",
      templatedata: {},
    },
    tables: [],
  };
}

function initialFormEditorState(init: FormDocumentEditorInit): FormEditorState {
  // prepare initial available_field_ids
  const field_ids = init.fields.map((f) => f.id);
  const block_referenced_field_ids = init.blocks
    .map((b) => b.form_field_id)
    .filter((id) => id !== null) as string[];
  const block_available_field_ids = field_ids.filter(
    (id) => !block_referenced_field_ids.includes(id)
  );

  const is_main_table_supabase =
    !!init.connections?.supabase?.main_supabase_table;

  const base = initialBaseDocumentEditorState(init);

  return {
    ...base,
    connections: {
      store_id: init.connections?.store_id,
      supabase: init.connections?.supabase,
    },
    theme: init.theme,
    form_id: init.form_id,
    form_title: init.form_title,
    tables: init.connections?.supabase?.main_supabase_table
      ? [
          {
            name: init.connections.supabase.main_supabase_table.sb_table_name,
            group: "x-supabase-main-table",
            views: [
              {
                type: "x-supabase-main-table",
                name: init.connections.supabase.main_supabase_table
                  .sb_table_name,
                label:
                  init.connections.supabase.main_supabase_table.sb_table_name,
              },
            ],
          },
          {
            name: "auth.users",
            group: "x-supabase-auth.users",
            views: [
              {
                type: "x-supabase-auth.users",
                name: "auth.users",
                label: "auth.users",
              },
            ],
          },
        ]
      : [
          {
            name: "Responses",
            group: "response",
            views: [
              { type: "response", name: "response", label: "Responses" },
              { type: "session", name: "session", label: "Sessions" },
            ],
          },
          {
            name: "Customers",
            group: "customer",
            views: [{ type: "customer", name: "customer", label: "Customers" }],
          },
        ],
    campaign: init.campaign,
    form_security: init.form_security,
    ending: init.ending,
    blocks: blockstreeflat(init.blocks),
    document: {
<<<<<<< HEAD
      pages: formdocumentpagesinit({
        basepath: base.basepath,
        document_id: init.document_id,
      }),
      selected_page_id: "form",
=======
      pages: formpagesinit({ basepath, document_id: init.document_id }),
      selected_page_id: "", // "form",
>>>>>>> 017dc4f1
      nodes: [],
      templatesample: "formcollection_sample_001_the_bundle",
      templatedata: {},
    },
    fields: init.fields,
    customers: undefined,
    responses: {
      rows: [],
      fields: {},
    },
    selected_rows: new Set(),
    available_field_ids: block_available_field_ids,
    datagrid_rows_per_page: 100,
    datagrid_table_refresh_key: 0,
    datagrid_table_row_keyword: "row",
    datagrid_isloading: false,
    dateformat: "datetime",
    datetz: LOCALTZ,
    datagrid_table: is_main_table_supabase
      ? "x-supabase-main-table"
      : "response",
    datagrid_filter: {
      masking_enabled: false,
      empty_data_hidden: true,
    },
    datagrid_orderby: {},
    realtime_responses_enabled: true,
    realtime_sessions_enabled: false,
    x_supabase_main_table: init.connections?.supabase
      ? xsbmtinit(init.connections.supabase)
      : undefined,
  };
}

function sitedocumentpagesinit({
  basepath,
  document_id,
}: {
  basepath: string;
  document_id: string;
}): MenuItem[] {
  return [
    {
      section: "Pages",
      id: "collection",
      label: "home",
      href: `/${basepath}/${document_id}/design`,
      icon: "file",
    },
  ];
}

function formdocumentpagesinit({
  basepath,
  document_id,
}: {
  basepath: string;
  document_id: string;
}): MenuItem[] {
  return [
    {
      section: "Design",
      id: "campaign",
      label: "Campaign",
      href: `/${basepath}/${document_id}/form`,
      icon: "folder",
    },
    // {
    //   section: "Form",
    //   id: "start",
    //   label: "Start Page",
    //   href: `/${basepath}/${form_id}/form/start`,
    //   icon: "file",
    //   level: 1,
    // },
    {
      section: "Design",
      id: "form",
      label: "Form Page",
      href: `/${basepath}/${document_id}/form/edit`,
      icon: "file",
      level: 1,
    },
    {
      section: "Design",
      id: "ending",
      label: "Ending Page",
      href: `/${basepath}/${document_id}/form/end`,
      icon: "file",
      level: 1,
    },
    {
      section: "Data",
      id: "responses",
      label: "Responses",
      href: `/${basepath}/${document_id}/data/responses`,
      icon: "table",
    },
    {
      section: "Analytics",
      id: "realtime",
      label: "Realtime",
      href: `/${basepath}/${document_id}/data/analytics`,
      icon: "chart",
    },
  ];
}

function xsbmtinit(conn?: GridaSupabase.SupabaseConnectionState) {
  // TODO: need inspection - will supbaseconn present even when main table is not present?
  // if yes, we need to adjust the state to be nullable
  if (!conn) return undefined;
  if (!conn.main_supabase_table) return undefined;

  const parsed = conn.main_supabase_table.sb_table_schema
    ? SupabasePostgRESTOpenApi.parse_supabase_postgrest_schema_definition(
        conn.main_supabase_table?.sb_table_schema
      )
    : undefined;

  return {
    schema: conn.main_supabase_table.sb_table_schema,
    pks: parsed?.pks || [],
    gfpk: (parsed?.pks?.length || 0) > 0 ? parsed?.pks[0] : undefined,
    rows: [],
  };
}

export interface DataGridFilterSettings {
  localsearch?: string; // local search uses fuse.js to available data
  masking_enabled: boolean;
  empty_data_hidden: boolean;
}

type GFTable =
  | {
      type: "response" | "session";
      name: string;
      label: string;
    }
  | {
      type: "customer";
      name: string;
      label: string;
    }
  | {
      type: "x-supabase-main-table" | "x-supabase-auth.users";
      name: string;
      label: string;
    };

interface MenuItem {
  section: string;
  id: string;
  level?: number;
  label: string;
  icon: "folder" | "file" | "setting" | "table" | "chart";
  href?: string;
}

interface BaseDocumentEditorState {
  saving: boolean;
  basepath: string;
  organization: {
    name: string;
    id: number;
  };
  project: {
    name: string;
    id: number;
  };
  document_id: string;
  document_title: string;
  doctype: "v0_form" | "v0_site";
  document: {
    pages: MenuItem[];
    selected_page_id: string;
    nodes: any[];
    templatesample: string;
    templatedata: {
      [key: string]: {
        text?: Tokens.StringValueExpression;
        template_id: string;
        attributes?: Omit<
          React.HtmlHTMLAttributes<HTMLDivElement>,
          "style" | "className"
        >;
        properties?: { [key: string]: Tokens.StringValueExpression };
        style?: React.CSSProperties;
      };
    };
    selected_node_id?: string;
    selected_node_type?: string;
    selected_node_schema?: ZodObject<any> | null;
    selected_node_default_properties?: Record<string, any>;
    selected_node_default_style?: React.CSSProperties;
    selected_node_default_text?: Tokens.StringValueExpression;
    selected_node_context?: Record<string, any>;
  };
  theme: {
    is_powered_by_branding_enabled: boolean;
    lang: FormsPageLanguage;
    appearance: Appearance;
    palette?: FormStyleSheetV1Schema["palette"];
    fontFamily: FontFamily;
    customCSS?: FormStyleSheetV1Schema["custom"];
    section?: FormStyleSheetV1Schema["section"];
    background?: FormPageBackgroundSchema;
  };
  assets: {
    backgrounds: {
      name: string;
      title: string;
      embed: string;
      preview: [string] | [string, string];
    }[];
  };
}

export interface FormEditorState extends BaseDocumentEditorState {
  connections: {
    store_id?: number | null;
    supabase?: GridaSupabase.SupabaseConnectionState;
  };
  form_id: string;
  form_title: string;
  campaign: {
    max_form_responses_by_customer: number | null;
    is_max_form_responses_by_customer_enabled: boolean;
    max_form_responses_in_total: number | null;
    is_max_form_responses_in_total_enabled: boolean;
    is_force_closed: boolean;
    is_scheduling_enabled: boolean;
    scheduling_open_at: string | null;
    scheduling_close_at: string | null;
    scheduling_tz?: string;
  };
  form_security: {
    unknown_field_handling_strategy: FormResponseUnknownFieldHandlingStrategyType;
    method: FormMethod;
  };
  ending: {
    is_redirect_after_response_uri_enabled: boolean;
    redirect_after_response_uri: string | null;
    is_ending_page_enabled: boolean;
    ending_page_template_id: EndingPageTemplateID | null;
    ending_page_i18n_overrides: EndingPageI18nOverrides | null;
  };
  blocks: EditorFlatFormBlock[];
  fields: FormFieldDefinition[];
  field_draft_init?: Partial<FormFieldInit> | null;
  focus_field_id?: string | null;
  focus_response_id?: string;
  focus_customer_id?: string;
  focus_block_id?: string | null;
  available_field_ids: string[];
  customers?: Customer[];
  selected_rows: Set<string>;
  responses: {
    rows: FormResponse[];
    fields: { [key: string]: FormResponseField[] };
  };
  sessions?: FormResponseSession[];
  tables: {
    name: string;
    group:
      | "response"
      | "customer"
      | "x-supabase-main-table"
      | "x-supabase-auth.users";
    views: GFTable[];
  }[];
  datagrid_rows_per_page: number;
  datagrid_table:
    | "response"
    | "session"
    | "customer"
    | "x-supabase-main-table"
    | "x-supabase-auth.users";
  datagrid_table_refresh_key: number;
  datagrid_table_row_keyword: string;
  datagrid_isloading: boolean;
  datagrid_filter: DataGridFilterSettings;
  datagrid_orderby: { [key: string]: OrderBy };
  realtime_sessions_enabled: boolean;
  realtime_responses_enabled: boolean;
  is_insert_menu_open?: boolean;
  is_field_edit_panel_open?: boolean;
  is_response_edit_panel_open?: boolean;
  is_customer_edit_panel_open?: boolean;
  is_block_edit_panel_open?: boolean;
  field_edit_panel_refresh_key?: number;
  dateformat: "date" | "time" | "datetime";
  datetz: typeof LOCALTZ | string;
  x_supabase_main_table?: {
    schema: GridaSupabase.JSONSChema;
    // we need a single pk for editor operations
    gfpk: string | undefined;
    pks: string[];
    rows: GridaSupabase.XDataRow[];
  };
}

export interface EditorFlatFormBlock<T = FormBlockType> extends FormBlock<T> {
  id: string | DraftID;
}<|MERGE_RESOLUTION|>--- conflicted
+++ resolved
@@ -195,16 +195,11 @@
     ending: init.ending,
     blocks: blockstreeflat(init.blocks),
     document: {
-<<<<<<< HEAD
       pages: formdocumentpagesinit({
         basepath: base.basepath,
         document_id: init.document_id,
       }),
-      selected_page_id: "form",
-=======
-      pages: formpagesinit({ basepath, document_id: init.document_id }),
       selected_page_id: "", // "form",
->>>>>>> 017dc4f1
       nodes: [],
       templatesample: "formcollection_sample_001_the_bundle",
       templatedata: {},
