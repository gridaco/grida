import { produce, type Draft } from "immer";
import type { EditorState, GDocTableID } from "./state";
import type {
  EditorAction,
  GlobalSavingAction,
  EditorSidebarModeAction,
  DataGridReorderColumnAction,
  OpenInsertMenuPanelAction,
  OpenCustomerDetailsPanelAction,
  OpenFieldEditPanelAction,
  OpenRecordEditPanelAction,
  DataGridRowsPerPageAction,
  DataGridPageAction,
  DataGridTableAction,
  DataGridDateFormatAction,
  DataGridDateTZAction,
  DataGridLocalFilterAction,
  DataTableRefreshAction,
  DataTableLoadingAction,
  DataGridOrderByAction,
  DataGridOrderByClearAction,
  DataGridPredicatesAddAction,
  DataGridPredicatesUpdateAction,
  DataGridPredicatesClearAction,
  DataGridPredicatesRemoveAction,
  EditorThemeLangAction,
  EditorThemePaletteAction,
  EditorThemeFontFamilyAction,
  EditorThemeBackgroundAction,
  EditorThemeSectionStyleAction,
  EditorThemeCustomCSSAction,
  InitAssetAction,
  FeedCustomerAction,
  EditorThemePoweredByBrandingAction,
  FormCampaignPreferencesAction,
  FormEndingPreferencesAction,
  EditorThemeAppearanceAction,
<<<<<<< HEAD
  DataGridTableViewAction,
=======
  DataGridSelectCellAction,
>>>>>>> 800f0831
} from "./action";
import { arrayMove } from "@dnd-kit/sortable";
import { EditorSymbols } from "./symbols";
import { initialDatagridState } from "./init";
import databaseRecucer from "./reducers/database.reducer";
import blockReducer from "./reducers/block.reducer";
import documentReducer from "./reducers/document.reducer";

export function reducer(state: EditorState, action: EditorAction): EditorState {
  switch (action.type) {
    case "editor/table/space/feed":
    case "editor/table/space/feed/x-supabase":
    case "editor/table/space/rows/delete":
    case "editor/table/space/cell/change":
    case "editor/table/space/transactions/status":
    case "editor/table/space/rows/select":
    case "editor/table/space/rows/delete/selected":
    case "editor/table/space/feed/sessions":
    case "editor/table/attribute/change":
    case "editor/table/attribute/delete":
    case "editor/table/schema/add":
    case "editor/table/schema/delete":
      return databaseRecucer(state, action);

    case "blocks/new":
    case "blocks/field/new":
    case "blocks/resolve":
    case "blocks/delete":
    case "blocks/hidden":
    case "blocks/title":
    case "blocks/description":
    case "blocks/field/change":
    case "blocks/html/body":
    case "blocks/image/src":
    case "blocks/video/src":
    case "blocks/sort":
    case "blocks/focus":
    case "blocks/blur":
      return blockReducer(state, action);

    case "editor/document/select-page":
    case "editor/document/sampledata":
    case "editor/document/node/select":
    case "editor/document/node/template":
    case "editor/document/node/text":
    case "editor/document/node/style":
    case "editor/document/node/attribute":
    case "editor/document/node/property":
      return documentReducer(state, action);

    case "saving": {
      const { saving } = <GlobalSavingAction>action;
      return produce(state, (draft) => {
        draft.saving = saving;
      });
    }

    case "editor/sidebar/mode": {
      const { mode } = <EditorSidebarModeAction>action;
      return produce(state, (draft) => {
        draft.sidebar.mode = mode;
      });
    }
    case "editor/assets/init": {
      const { type, ...pref } = <InitAssetAction>action;
      return produce(state, (draft) => {
        draft.assets = {
          ...draft.assets,
          ...pref,
        };
      });
    }
    // #region editor/panels
    case "editor/panels/field-edit": {
      const { field_id, open, refresh } = <OpenFieldEditPanelAction>action;
      return produce(state, (draft) => {
        draft.field_editor.open = open ?? true;
        draft.field_editor.id = field_id;
        draft.field_editor.refreshkey = nextrefreshkey(
          draft.field_editor.refreshkey,
          refresh
        );
      });
    }
    case "editor/panels/record-edit": {
      const { response_id, open, refresh } = <OpenRecordEditPanelAction>action;
      return produce(state, (draft) => {
        draft.row_editor.open = open ?? true;
        draft.row_editor.id = response_id;
        draft.row_editor.refreshkey = nextrefreshkey(
          draft.row_editor.refreshkey,
          refresh
        );
      });
    }
    case "editor/panels/customer-details": {
      const { customer_id, open } = <OpenCustomerDetailsPanelAction>action;
      return produce(state, (draft) => {
        draft.customer_editor.open = open ?? true;
        draft.customer_editor.id = customer_id;
      });
    }
    case "editor/panels/insert-menu": {
      const { open } = <OpenInsertMenuPanelAction>action;
      return produce(state, (draft) => {
        draft.insertmenu.open = open ?? true;
      });
    }
    // #endregion editor/panels

    case "editor/customers/feed": {
      const { data } = <FeedCustomerAction>action;
      return produce(state, (draft) => {
        draft.tablespace[
          EditorSymbols.Table.SYM_GRIDA_CUSTOMER_TABLE_ID
        ].stream = data;
      });
    }

    case "editor/data-grid/rows-per-page": {
      const { limit } = <DataGridRowsPerPageAction>action;
      return produce(state, (draft) => {
        draft.datagrid_page_limit = limit;

        // reset the pagination
        draft.datagrid_page_index = 0;
      });
    }
    case "editor/data-grid/page": {
      const { index } = <DataGridPageAction>action;
      return produce(state, (draft) => {
        draft.datagrid_page_index = index;
      });
    }
    case "editor/data-grid/table": {
      const { ...opt } = <DataGridTableAction>action;
      return produce(state, (draft) => {
        // find the id =====
        let tableid: GDocTableID | null = null;
        if ("id" in opt) {
          tableid = opt.id;
        }
        // TODO: ...
        // else {
        //   // find withind current group.
        //   const group = draft.tables.find((g) =>
        //     g.views.some((v) => v.id === draft.datagrid_table_id)
        //   );
        //   tableid = group?.views.find((v) => v.name === opt.name)?.id ?? null;
        // }
        // =================

        if (!tableid) {
          console.error("Table not found", opt);
          return;
        }

        draft.datagrid_table_id = tableid;

        // clear datagrid state
        const datagridreset = initialDatagridState();
        draft.datagrid_query_estimated_count =
          datagridreset.datagrid_query_estimated_count;
        draft.datagrid_page_index = datagridreset.datagrid_page_index;
        draft.datagrid_selected_rows = datagridreset.datagrid_selected_rows;
        draft.datagrid_local_filter = datagridreset.datagrid_local_filter;
        draft.datagrid_orderby = datagridreset.datagrid_orderby;
        draft.datagrid_selected_cell = datagridreset.datagrid_selected_cell;

        if (draft.doctype === "v0_form") {
          // TODO: not a best way. but for now.
          if ((draft.tablespace[tableid] as never) !== "noop") {
            draft.tablespace[tableid].realtime = true;
          }
        }
      });
    }
<<<<<<< HEAD
    case "editor/data-grid/table/view": {
      const { table_id, view_id } = <DataGridTableViewAction>action;
      return produce(state, (draft) => {
        const tb = draft.tables.find((t) => t.id == table_id);
        if (!tb) return;
        tb.view_id = view_id;
=======
    case "editor/data-grid/cell/select": {
      const { pk, column } = <DataGridSelectCellAction>action;
      return produce(state, (draft) => {
        draft.datagrid_selected_cell = {
          pk,
          column,
        };
>>>>>>> 800f0831
      });
    }
    case "editor/data-grid/column/reorder": {
      const { a, b } = <DataGridReorderColumnAction>action;
      return produce(state, (draft) => {
        // update field local_index
        const index_a = draft.form.fields.findIndex((f) => f.id === a);
        const index_b = draft.form.fields.findIndex((f) => f.id === b);
        // TODO:
        draft.form.fields = arrayMove(draft.form.fields, index_a, index_b);

        console.error("reorder:: Not implemented yet");
      });
    }
    case "editor/data-grid/dateformat": {
      const { dateformat } = <DataGridDateFormatAction>action;
      return produce(state, (draft) => {
        draft.dateformat = dateformat;
      });
    }
    case "editor/data-grid/tz": {
      const { tz } = <DataGridDateTZAction>action;
      return produce(state, (draft) => {
        draft.datetz = tz;
      });
    }
    // #region datagrid query
    case "editor/data-grid/local-filter": {
      const { type, ...pref } = <DataGridLocalFilterAction>action;

      return produce(state, (draft) => {
        draft.datagrid_local_filter = {
          ...draft.datagrid_local_filter,
          ...pref,
        };
      });
    }
    case "editor/data-grid/orderby": {
      const { column_id, data } = <DataGridOrderByAction>action;
      return produce(state, (draft) => {
        if (data === null) {
          delete draft.datagrid_orderby[column_id];
          return;
        }

        draft.datagrid_orderby[column_id] = {
          column: column_id,
          ...data,
        };
      });
    }
    case "editor/data-grid/orderby/clear": {
      const {} = <DataGridOrderByClearAction>action;
      return produce(state, (draft) => {
        draft.datagrid_orderby = {};
      });
    }
    case "editor/data-grid/predicates/add": {
      const { predicate } = <DataGridPredicatesAddAction>action;
      return produce(state, (draft) => {
        draft.datagrid_predicates.push(predicate);
      });
    }
    case "editor/data-grid/predicates/update": {
      const { index, predicate } = <DataGridPredicatesUpdateAction>action;
      return produce(state, (draft) => {
        const prev = draft.datagrid_predicates[index];
        draft.datagrid_predicates[index] = {
          ...prev,
          ...predicate,
        };
      });
    }
    case "editor/data-grid/predicates/remove": {
      const { index } = <DataGridPredicatesRemoveAction>action;
      return produce(state, (draft) => {
        draft.datagrid_predicates.splice(index, 1);
      });
    }
    case "editor/data-grid/predicates/clear": {
      const {} = <DataGridPredicatesClearAction>action;
      return produce(state, (draft) => {
        draft.datagrid_predicates = [];
      });
    }
    // #endregion datagrid query
    case "editor/data-grid/refresh": {
      const {} = <DataTableRefreshAction>action;

      return produce(state, (draft) => {
        draft.datagrid_table_refresh_key = draft.datagrid_table_refresh_key + 1;
      });
    }
    case "editor/data-grid/loading": {
      const { isloading } = <DataTableLoadingAction>action;

      return produce(state, (draft) => {
        draft.datagrid_isloading = isloading;
      });
    }
    //
    case "editor/theme/lang": {
      const { lang } = <EditorThemeLangAction>action;
      return produce(state, (draft) => {
        draft.theme.lang = lang;
      });
    }
    case "editor/theme/powered_by_branding": {
      const { enabled } = <EditorThemePoweredByBrandingAction>action;
      return produce(state, (draft) => {
        draft.theme.is_powered_by_branding_enabled = enabled;
      });
    }
    case "editor/theme/palette": {
      const { palette } = <EditorThemePaletteAction>action;
      return produce(state, (draft) => {
        draft.theme.palette = palette;
      });
    }
    case "editor/theme/appearance": {
      const { appearance } = <EditorThemeAppearanceAction>action;
      return produce(state, (draft) => {
        draft.theme.appearance = appearance;
      });
    }
    case "editor/theme/font-family": {
      const { fontFamily } = <EditorThemeFontFamilyAction>action;
      return produce(state, (draft) => {
        draft.theme.fontFamily = fontFamily || "inter";
      });
    }
    case "editor/theme/background": {
      const { background } = <EditorThemeBackgroundAction>action;
      return produce(state, (draft) => {
        draft.theme.background = background;
      });
    }
    case "editor/form/campaign/preferences": {
      const { type, ...pref } = <FormCampaignPreferencesAction>action;
      return produce(state, (draft) => {
        draft.form.campaign = {
          ...draft.form.campaign,
          ...pref,
        };
      });
    }
    case "editor/form/ending/preferences": {
      const { type, ...pref } = <FormEndingPreferencesAction>action;
      return produce(state, (draft) => {
        draft.form.ending = {
          ...draft.form.ending,
          ...pref,
        };
      });
    }
    case "editor/theme/section": {
      const { section } = <EditorThemeSectionStyleAction>action;
      return produce(state, (draft) => {
        draft.theme.section = section || undefined;
      });
    }
    case "editor/theme/custom-css": {
      const { custom } = <EditorThemeCustomCSSAction>action;
      return produce(state, (draft) => {
        draft.theme.customCSS = custom;
      });
    }
    //

    default:
      return state;
  }
}

/**
 * refresh by adding 1 to number based refresh key
 */
function nextrefreshkey(curr: number | undefined, refresh: boolean = true) {
  if (refresh) {
    return curr ? curr + 1 : 0;
  }
  return curr;
}<|MERGE_RESOLUTION|>--- conflicted
+++ resolved
@@ -35,11 +35,8 @@
   FormCampaignPreferencesAction,
   FormEndingPreferencesAction,
   EditorThemeAppearanceAction,
-<<<<<<< HEAD
   DataGridTableViewAction,
-=======
   DataGridSelectCellAction,
->>>>>>> 800f0831
 } from "./action";
 import { arrayMove } from "@dnd-kit/sortable";
 import { EditorSymbols } from "./symbols";
@@ -217,14 +214,14 @@
         }
       });
     }
-<<<<<<< HEAD
     case "editor/data-grid/table/view": {
       const { table_id, view_id } = <DataGridTableViewAction>action;
       return produce(state, (draft) => {
         const tb = draft.tables.find((t) => t.id == table_id);
         if (!tb) return;
         tb.view_id = view_id;
-=======
+      });
+    }
     case "editor/data-grid/cell/select": {
       const { pk, column } = <DataGridSelectCellAction>action;
       return produce(state, (draft) => {
@@ -232,7 +229,6 @@
           pk,
           column,
         };
->>>>>>> 800f0831
       });
     }
     case "editor/data-grid/column/reorder": {
