import { produce, type Draft } from "immer";
import type { EditorState, GDocTableID } from "./state";
import type {
  EditorAction,
  GlobalSavingAction,
  EditorSidebarModeAction,
  DataGridReorderColumnAction,
  OpenInsertMenuPanelAction,
  OpenCustomerDetailsPanelAction,
  OpenFieldEditPanelAction,
  OpenRecordEditPanelAction,
  DataGridRowsPerPageAction,
  DataGridPageAction,
  DataGridTableAction,
  DataGridDateFormatAction,
  DataGridDateTZAction,
  DataGridLocalFilterAction,
  DataTableRefreshAction,
  DataTableLoadingAction,
  DataGridOrderByAction,
  DataGridOrderByClearAction,
  DataGridPredicatesAddAction,
  DataGridPredicatesUpdateAction,
  DataGridPredicatesClearAction,
  DataGridPredicatesRemoveAction,
  EditorThemeLangAction,
  EditorThemePaletteAction,
  EditorThemeFontFamilyAction,
  EditorThemeBackgroundAction,
  EditorThemeSectionStyleAction,
  EditorThemeCustomCSSAction,
  InitAssetAction,
  FeedCustomerAction,
  EditorThemePoweredByBrandingAction,
  FormCampaignPreferencesAction,
  FormEndingPreferencesAction,
  EditorThemeAppearanceAction,
} from "./action";
import { arrayMove } from "@dnd-kit/sortable";
import { EditorSymbols } from "./symbols";
import { initialDatagridState } from "./init";
import databaseRecucer from "./reducers/database.reducer";
import blockReducer from "./reducers/block.reducer";
import documentReducer from "./reducers/document.reducer";

export function reducer(state: EditorState, action: EditorAction): EditorState {
  switch (action.type) {
    case "editor/table/space/feed":
    case "editor/table/space/feed/x-supabase":
    case "editor/table/space/rows/delete":
    case "editor/table/space/cell/change":
<<<<<<< HEAD
=======
    case "editor/table/space/transactions/status":
>>>>>>> cfabba6a
    case "editor/table/space/rows/select":
    case "editor/table/space/rows/delete/selected":
    case "editor/table/space/feed/sessions":
    case "editor/table/attribute/change":
    case "editor/table/attribute/delete":
    case "editor/table/schema/add":
    case "editor/table/schema/delete":
      return databaseRecucer(state, action);

    case "blocks/new":
    case "blocks/field/new":
    case "blocks/resolve":
    case "blocks/delete":
    case "blocks/hidden":
    case "blocks/title":
    case "blocks/description":
    case "blocks/field/change":
    case "blocks/html/body":
    case "blocks/image/src":
    case "blocks/video/src":
    case "blocks/sort":
    case "blocks/focus":
    case "blocks/blur":
      return blockReducer(state, action);

    case "editor/document/select-page":
    case "editor/document/sampledata":
    case "editor/document/node/select":
    case "editor/document/node/template":
    case "editor/document/node/text":
    case "editor/document/node/style":
    case "editor/document/node/attribute":
    case "editor/document/node/property":
      return documentReducer(state, action);

    case "saving": {
      const { saving } = <GlobalSavingAction>action;
      return produce(state, (draft) => {
        draft.saving = saving;
      });
    }

    case "editor/sidebar/mode": {
      const { mode } = <EditorSidebarModeAction>action;
      return produce(state, (draft) => {
        draft.sidebar.mode = mode;
      });
    }
    case "editor/assets/init": {
      const { type, ...pref } = <InitAssetAction>action;
      return produce(state, (draft) => {
        draft.assets = {
          ...draft.assets,
          ...pref,
        };
      });
    }
    // #region editor/panels
    case "editor/panels/field-edit": {
      const { field_id, open, refresh } = <OpenFieldEditPanelAction>action;
      return produce(state, (draft) => {
        draft.field_editor.open = open ?? true;
        draft.field_editor.id = field_id;
        draft.field_editor.refreshkey = nextrefreshkey(
          draft.field_editor.refreshkey,
          refresh
        );
      });
    }
    case "editor/panels/record-edit": {
      const { response_id, open, refresh } = <OpenRecordEditPanelAction>action;
      return produce(state, (draft) => {
        draft.row_editor.open = open ?? true;
        draft.row_editor.id = response_id;
        draft.row_editor.refreshkey = nextrefreshkey(
          draft.row_editor.refreshkey,
          refresh
        );
      });
    }
    case "editor/panels/customer-details": {
      const { customer_id, open } = <OpenCustomerDetailsPanelAction>action;
      return produce(state, (draft) => {
        draft.customer_editor.open = open ?? true;
        draft.customer_editor.id = customer_id;
      });
    }
    case "editor/panels/insert-menu": {
      const { open } = <OpenInsertMenuPanelAction>action;
      return produce(state, (draft) => {
        draft.insertmenu.open = open ?? true;
      });
    }
    // #endregion editor/panels

    case "editor/customers/feed": {
      const { data } = <FeedCustomerAction>action;
      return produce(state, (draft) => {
        draft.tablespace[
          EditorSymbols.Table.SYM_GRIDA_CUSTOMER_TABLE_ID
        ].stream = data;
      });
    }

    case "editor/data-grid/rows-per-page": {
      const { limit } = <DataGridRowsPerPageAction>action;
      return produce(state, (draft) => {
        draft.datagrid_page_limit = limit;

        // reset the pagination
        draft.datagrid_page_index = 0;
      });
    }
    case "editor/data-grid/page": {
      const { index } = <DataGridPageAction>action;
      return produce(state, (draft) => {
        draft.datagrid_page_index = index;
      });
    }
    case "editor/data-grid/table": {
      const { ...opt } = <DataGridTableAction>action;
      return produce(state, (draft) => {
        // find the id =====
        let tableid: GDocTableID | null = null;
        if ("id" in opt) {
          tableid = opt.id;
        }
        // TODO: ...
        // else {
        //   // find withind current group.
        //   const group = draft.tables.find((g) =>
        //     g.views.some((v) => v.id === draft.datagrid_table_id)
        //   );
        //   tableid = group?.views.find((v) => v.name === opt.name)?.id ?? null;
        // }
        // =================

        if (!tableid) {
          console.error("Table not found", opt);
          return;
        }

        draft.datagrid_table_id = tableid;

        // clear datagrid state
        const datagridreset = initialDatagridState();
        draft.datagrid_query_estimated_count =
          datagridreset.datagrid_query_estimated_count;
        draft.datagrid_page_index = datagridreset.datagrid_page_index;
        draft.datagrid_selected_rows = datagridreset.datagrid_selected_rows;
        draft.datagrid_local_filter = datagridreset.datagrid_local_filter;
        draft.datagrid_orderby = datagridreset.datagrid_orderby;

        if (draft.doctype === "v0_form") {
          // TODO: not a best way. but for now.
          if ((draft.tablespace[tableid] as never) !== "noop") {
            draft.tablespace[tableid].realtime = true;
          }
        }
      });
    }
    case "editor/data-grid/column/reorder": {
      const { a, b } = <DataGridReorderColumnAction>action;
      return produce(state, (draft) => {
        // update field local_index
        const index_a = draft.form.fields.findIndex((f) => f.id === a);
        const index_b = draft.form.fields.findIndex((f) => f.id === b);
        // TODO:
        draft.form.fields = arrayMove(draft.form.fields, index_a, index_b);

        console.error("reorder:: Not implemented yet");
      });
    }
    case "editor/data-grid/dateformat": {
      const { dateformat } = <DataGridDateFormatAction>action;
      return produce(state, (draft) => {
        draft.dateformat = dateformat;
      });
    }
    case "editor/data-grid/tz": {
      const { tz } = <DataGridDateTZAction>action;
      return produce(state, (draft) => {
        draft.datetz = tz;
      });
    }
    // #region datagrid query
    case "editor/data-grid/local-filter": {
      const { type, ...pref } = <DataGridLocalFilterAction>action;

      return produce(state, (draft) => {
        draft.datagrid_local_filter = {
          ...draft.datagrid_local_filter,
          ...pref,
        };
      });
    }
    case "editor/data-grid/orderby": {
      const { column_id, data } = <DataGridOrderByAction>action;
      return produce(state, (draft) => {
        if (data === null) {
          delete draft.datagrid_orderby[column_id];
          return;
        }

        draft.datagrid_orderby[column_id] = {
          column: column_id,
          ...data,
        };
      });
    }
    case "editor/data-grid/orderby/clear": {
      const {} = <DataGridOrderByClearAction>action;
      return produce(state, (draft) => {
        draft.datagrid_orderby = {};
      });
    }
    case "editor/data-grid/predicates/add": {
      const { predicate } = <DataGridPredicatesAddAction>action;
      return produce(state, (draft) => {
        draft.datagrid_predicates.push(predicate);
      });
    }
    case "editor/data-grid/predicates/update": {
      const { index, predicate } = <DataGridPredicatesUpdateAction>action;
      return produce(state, (draft) => {
        const prev = draft.datagrid_predicates[index];
        draft.datagrid_predicates[index] = {
          ...prev,
          ...predicate,
        };
      });
    }
    case "editor/data-grid/predicates/remove": {
      const { index } = <DataGridPredicatesRemoveAction>action;
      return produce(state, (draft) => {
        draft.datagrid_predicates.splice(index, 1);
      });
    }
    case "editor/data-grid/predicates/clear": {
      const {} = <DataGridPredicatesClearAction>action;
      return produce(state, (draft) => {
        draft.datagrid_predicates = [];
      });
    }
    // #endregion datagrid query
    case "editor/data-grid/refresh": {
      const {} = <DataTableRefreshAction>action;

      return produce(state, (draft) => {
        draft.datagrid_table_refresh_key = draft.datagrid_table_refresh_key + 1;
      });
    }
    case "editor/data-grid/loading": {
      const { isloading } = <DataTableLoadingAction>action;

      return produce(state, (draft) => {
        draft.datagrid_isloading = isloading;
      });
    }
    //
    case "editor/theme/lang": {
      const { lang } = <EditorThemeLangAction>action;
      return produce(state, (draft) => {
        draft.theme.lang = lang;
      });
    }
    case "editor/theme/powered_by_branding": {
      const { enabled } = <EditorThemePoweredByBrandingAction>action;
      return produce(state, (draft) => {
        draft.theme.is_powered_by_branding_enabled = enabled;
      });
    }
    case "editor/theme/palette": {
      const { palette } = <EditorThemePaletteAction>action;
      return produce(state, (draft) => {
        draft.theme.palette = palette;
      });
    }
    case "editor/theme/appearance": {
      const { appearance } = <EditorThemeAppearanceAction>action;
      return produce(state, (draft) => {
        draft.theme.appearance = appearance;
      });
    }
    case "editor/theme/font-family": {
      const { fontFamily } = <EditorThemeFontFamilyAction>action;
      return produce(state, (draft) => {
        draft.theme.fontFamily = fontFamily || "inter";
      });
    }
    case "editor/theme/background": {
      const { background } = <EditorThemeBackgroundAction>action;
      return produce(state, (draft) => {
        draft.theme.background = background;
      });
    }
    case "editor/form/campaign/preferences": {
      const { type, ...pref } = <FormCampaignPreferencesAction>action;
      return produce(state, (draft) => {
        draft.form.campaign = {
          ...draft.form.campaign,
          ...pref,
        };
      });
    }
    case "editor/form/ending/preferences": {
      const { type, ...pref } = <FormEndingPreferencesAction>action;
      return produce(state, (draft) => {
        draft.form.ending = {
          ...draft.form.ending,
          ...pref,
        };
      });
    }
    case "editor/theme/section": {
      const { section } = <EditorThemeSectionStyleAction>action;
      return produce(state, (draft) => {
        draft.theme.section = section || undefined;
      });
    }
    case "editor/theme/custom-css": {
      const { custom } = <EditorThemeCustomCSSAction>action;
      return produce(state, (draft) => {
        draft.theme.customCSS = custom;
      });
    }
    //

    default:
      return state;
  }
}

/**
 * refresh by adding 1 to number based refresh key
 */
function nextrefreshkey(curr: number | undefined, refresh: boolean = true) {
  if (refresh) {
    return curr ? curr + 1 : 0;
  }
  return curr;
}<|MERGE_RESOLUTION|>--- conflicted
+++ resolved
@@ -49,10 +49,7 @@
     case "editor/table/space/feed/x-supabase":
     case "editor/table/space/rows/delete":
     case "editor/table/space/cell/change":
-<<<<<<< HEAD
-=======
     case "editor/table/space/transactions/status":
->>>>>>> cfabba6a
     case "editor/table/space/rows/select":
     case "editor/table/space/rows/delete/selected":
     case "editor/table/space/feed/sessions":
