--- conflicted
+++ resolved
@@ -44,13 +44,7 @@
   //
   | DataGridPaginationAction
   | DataGridTableAction
-<<<<<<< HEAD
   | DataGridTableViewAction
-  | FeedCustomerAction
-  | OpenCustomerEditAction
-  | OpenInsertMenuPanelAction
-=======
->>>>>>> cfabba6a
   | DataGridReorderColumnAction
   | DataGridDateFormatAction
   | DataGridDateTZAction
@@ -254,7 +248,6 @@
     }
 );
 
-<<<<<<< HEAD
 export type DataGridTableViewAction = {
   type: "editor/data-grid/table/view";
 } & {
@@ -262,14 +255,7 @@
   view_id: string;
 };
 
-export interface DataGridRowsAction {
-  type: "editor/data-grid/rows";
-  rows: number;
-}
-
-=======
 // #region pagination
->>>>>>> cfabba6a
 type DataGridPaginationAction = DataGridRowsPerPageAction | DataGridPageAction;
 
 export interface DataGridRowsPerPageAction {
