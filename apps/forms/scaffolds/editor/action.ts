--- conflicted
+++ resolved
@@ -324,10 +324,7 @@
 export type DatabaseAction =
   | DatabaseTableSpaceSelectRowsAction
   | DatabaseTableSpaceCellChangeAction
-<<<<<<< HEAD
-=======
   | DatabaseTableSpaceTransactionStatusAction
->>>>>>> cfabba6a
   | DatabaseTableSpaceDeleteSelectedRowsAction
   | DatabaseTableSpaceDeleteRowAction
   | DatabaseTableSpaceFeedProviderXSupabaseAction
@@ -350,14 +347,6 @@
   row: string;
   column: string;
   data: { value: unknown; option_id?: string | null };
-<<<<<<< HEAD
-}
-
-export interface DatabaseTableSpaceDeleteSelectedRowsAction {
-  type: "editor/table/space/rows/delete/selected";
-}
-
-=======
 }
 
 export interface DatabaseTableSpaceTransactionStatusAction {
@@ -370,7 +359,6 @@
   type: "editor/table/space/rows/delete/selected";
 }
 
->>>>>>> cfabba6a
 export interface DatabaseTableSpaceDeleteRowAction {
   type: "editor/table/space/rows/delete";
   id: string;
