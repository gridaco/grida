--- conflicted
+++ resolved
@@ -22,12 +22,8 @@
 } from "./base-block";
 import { useEditorState } from "@/scaffolds/editor";
 import * as Tooltip from "@radix-ui/react-tooltip";
-<<<<<<< HEAD
-import { MediaPicker } from "@/scaffolds/mediapicker";
 import { useFormMediaUploader } from "@/scaffolds/mediapicker/form-media-uploader";
-=======
 import { AdminMediaPicker } from "@/scaffolds/mediapicker";
->>>>>>> 5932b12e
 
 export function ImageBlock({
   id,
@@ -95,12 +91,7 @@
         </div>
       </BlockHeader>
       <div>
-<<<<<<< HEAD
-        <MediaPicker
-          uploader={uploader}
-=======
         <AdminMediaPicker
->>>>>>> 5932b12e
           open={pickerOpen}
           onOpenChange={setPickerOpen}
           onUseImage={onChangeImage}
