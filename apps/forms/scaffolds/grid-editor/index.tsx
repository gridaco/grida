--- conflicted
+++ resolved
@@ -58,9 +58,7 @@
 import { Gallery } from "../table-view-gallery/gallery";
 import { XSupaDataGridFilter } from "./components/filter";
 import { GridPagination } from "./components/pagination";
-<<<<<<< HEAD
 import { Chartview } from "../table-view-chart/chartview";
-=======
 import { useMultiplayer } from "@/scaffolds/editor/multiplayer";
 
 function useSelectedCells(): DataGridCellSelectionCursor[] {
@@ -95,7 +93,6 @@
     state.datagrid_selected_cell,
   ]);
 }
->>>>>>> 800f0831
 
 export function GridEditor({
   systemcolumns,
@@ -261,7 +258,6 @@
           {!tb?.readonly && <TableMod />}
         </GridLayout.HeaderMenus>
       </GridLayout.Header>
-<<<<<<< HEAD
       {view?.type === "gallery" && (
         <GridLayout.Content className="overflow-y-scroll">
           <Gallery />
@@ -276,6 +272,7 @@
         <GridLayout.Content>
           <ResponseGrid
             className="bg-transparent"
+            local_cursor_id={state.cursor_id}
             systemcolumns={systemcolumns}
             columns={columns}
             rows={rows ?? []}
@@ -297,46 +294,17 @@
                 data: data,
               });
             }}
+            onSelectedCellChange={({ pk, column }) => {
+              dispatch({
+                type: "editor/data-grid/cell/select",
+                pk: pk,
+                column,
+              });
+            }}
+            selectedCells={selectedCells}
           />
         </GridLayout.Content>
       )}
-=======
-      <GridLayout.Content>
-        <ResponseGrid
-          className="bg-transparent"
-          local_cursor_id={state.cursor_id}
-          systemcolumns={systemcolumns}
-          columns={columns}
-          rows={rows ?? []}
-          readonly={readonly}
-          loading={datagrid_isloading}
-          selectionDisabled={selectionDisabled}
-          onAddNewFieldClick={openNewFieldPanel}
-          onEditFieldClick={openEditFieldPanel}
-          onDeleteFieldClick={(field_id) => {
-            deleteFieldConfirmDialog.openDialog({ field_id });
-          }}
-          onCellChange={(row, column, data) => {
-            dispatch({
-              type: "editor/table/space/cell/change",
-              table_id: table_id!,
-              gdoc_table_id: tb!.id,
-              row: row.__gf_id,
-              column: column,
-              data: data,
-            });
-          }}
-          onSelectedCellChange={({ pk, column }) => {
-            dispatch({
-              type: "editor/data-grid/cell/select",
-              pk: pk,
-              column,
-            });
-          }}
-          selectedCells={selectedCells}
-        />
-      </GridLayout.Content>
->>>>>>> 800f0831
       <GridLayout.Footer>
         <div className="flex gap-4 items-center">
           <GridPagination />
