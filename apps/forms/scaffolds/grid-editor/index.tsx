"use client";

import React, { useCallback, useMemo } from "react";
import { ResponseGrid } from "../grid";
import { createClientFormsClient } from "@/lib/supabase/client";
import {
  AlertDialog,
  AlertDialogContent,
  AlertDialogTitle,
  AlertDialogDescription,
  AlertDialogCancel,
  AlertDialogAction,
  AlertDialogTrigger,
} from "@/components/ui/alert-dialog";
import toast from "react-hot-toast";
import { useDatagridTable, useEditorState } from "../editor";
import Link from "next/link";
import {
  ChevronDownIcon,
  Cross2Icon,
  DownloadIcon,
  PieChartIcon,
  TrashIcon,
} from "@radix-ui/react-icons";
import { Badge } from "@/components/ui/badge";
import { Button, buttonVariants } from "@/components/ui/button";
import clsx from "clsx";
import {
  GridLimit,
  GridViewSettings,
  GridRefresh,
  XSupaDataGridSort,
  GridLocalSearch,
  GridCount,
  TableViews,
} from "./components";
import * as GridLayout from "./components/layout";
import { txt_n_plural } from "@/utils/plural";
import { editorlink } from "@/lib/forms/url";
import { useDialogState } from "@/components/hooks/use-dialog-state";
import type { GFColumn, GFResponseRow, GFSystemColumn } from "../grid/types";
import { PrivateEditorApi } from "@/lib/private";
import { EditorSymbols } from "../editor/symbols";
import {
  DropdownMenu,
  DropdownMenuContent,
  DropdownMenuItem,
  DropdownMenuTrigger,
} from "@/components/ui/dropdown-menu";
import { Columns3Icon, Rows3Icon } from "lucide-react";
import {
  useDatabaseTableId,
  useDatagridTableAttributes,
  useDatagridTableSpace,
} from "@/scaffolds/editor/use";
import { saveAs } from "file-saver";
import Papa from "papaparse";
import { Gallery } from "../table-view-gallery/gallery";
import { XSupaDataGridFilter } from "./components/filter";
import { GridPagination } from "./components/pagination";
import { Chartview } from "../table-view-chart/chartview";

export function GridEditor({
  systemcolumns,
  columns,
  rows,
  readonly,
  selection,
  deletion,
}: {
  systemcolumns: GFSystemColumn[];
  columns: GFColumn[];
  rows?: GFResponseRow[];
  readonly?: boolean;
  selection: "on" | "off";
  deletion: "on" | "off";
}) {
  const supabase = useMemo(() => createClientFormsClient(), []);
  const [state, dispatch] = useEditorState();
  const { datagrid_isloading, datagrid_selected_rows } = state;

  const deleteFieldConfirmDialog = useDialogState<{ field_id: string }>();

  const tb = useDatagridTable();
  const table_id = useDatabaseTableId();
  const view = tb?.views.find((v) => v.id === tb.view_id);
  const row_keyword = tb?.row_keyword ?? "row";
  const has_selected_rows = datagrid_selected_rows.size > 0;
  const selectionDisabled = selection !== "on";
  const count = state.datagrid_query_estimated_count;

  const onClearSelection = useCallback(() => {
    dispatch({
      type: "editor/table/space/rows/select",
      selection: new Set(),
    });
  }, [dispatch]);

  const openNewFieldPanel = useCallback(() => {
    dispatch({
      type: "editor/panels/field-edit",
      open: true,
      refresh: true,
    });
  }, [dispatch]);

  const openEditFieldPanel = useCallback(
    (field_id?: string) => {
      dispatch({
        type: "editor/panels/field-edit",
        field_id: field_id,
        open: true,
        refresh: true,
      });
    },
    [dispatch]
  );

  const onDeleteField = useCallback(
    (field_id: string) => {
      if (!table_id) return;
      const deleting = supabase
        .from("form_field")
        .delete({
          count: "exact",
        })
        .eq("id", field_id)
        .then(({ error, count }) => {
          if (!count || error) {
            throw error;
          }
          dispatch({
            type: "editor/table/attribute/delete",
            table_id: table_id,
            field_id: field_id,
          });
        });

      toast.promise(deleting as Promise<any>, {
        loading: "Deleting...",
        success: "Field deleted",
        error: "Failed to delete field",
      });
    },
    [table_id, supabase, dispatch]
  );

  return (
    <GridLayout.Root>
      <DeleteFieldConfirmDialog
        open={deleteFieldConfirmDialog.open}
        onOpenChange={deleteFieldConfirmDialog.onOpenChange}
        onCancel={deleteFieldConfirmDialog.closeDialog}
        field_id={deleteFieldConfirmDialog.data?.field_id}
        onDeleteConfirm={(field_id) => onDeleteField(field_id)}
      />
      <GridLayout.Header>
        <GridLayout.HeaderMenus>
          {has_selected_rows ? (
            <div
              className={clsx(
                "flex items-center",
                !has_selected_rows || selectionDisabled ? "hidden" : ""
              )}
            >
              <div className="flex gap-2 items-center">
                <div className="flex items-center gap-1.5">
                  <Button
                    size="icon"
                    variant="outline"
                    className="w-7 h-7"
                    onClick={onClearSelection}
                  >
                    <Cross2Icon />
                  </Button>
                  <span
                    className="text-sm font-norma text-muted-foreground"
                    aria-label="selected responses"
                  >
                    {txt_n_plural(datagrid_selected_rows.size, row_keyword)}{" "}
                    selected
                  </span>
                </div>
                <GridLayout.HeaderSeparator />
                <SelectionExport />
                {deletion === "on" && (
                  <>
                    <GridLayout.HeaderSeparator />
                    <DeleteSelectedRowsButton
                      disabled={readonly}
                      className={readonly ? "cursor-not-allowed" : ""}
                    />
                  </>
                )}
              </div>
            </div>
          ) : (
            <>
              <div className="flex justify-center items-center divide-x *:px-2 first:*:pl-0 last:*:pr-0">
                <TableViews />
                <TableQuery />
              </div>
            </>
          )}
        </GridLayout.HeaderMenus>
        <GridLayout.HeaderMenus>
          {state.doctype === "v0_form" && (
            <Link
              href={editorlink("data/analytics", {
                basepath: state.basepath,
                document_id: state.document_id,
              })}
              className="flex"
            >
              <Badge variant={"outline"} className="cursor-pointer">
                <PieChartIcon className="align-middle me-2" />
                Realtime
              </Badge>
            </Link>
          )}
          <GridViewSettings />
          {!tb?.readonly && <TableMod />}
        </GridLayout.HeaderMenus>
      </GridLayout.Header>
<<<<<<< HEAD
      {view?.type === "gallery" && (
        <GridLayout.Content className="overflow-y-scroll">
          <Gallery />
        </GridLayout.Content>
      )}
      {view?.type === "chart" && (
        <GridLayout.Content className="overflow-y-scroll">
          <Chartview />
        </GridLayout.Content>
      )}
      {!view && (
        <GridLayout.Content>
          <ResponseGrid
            className="bg-transparent"
            systemcolumns={systemcolumns}
            columns={columns}
            rows={rows ?? []}
            readonly={readonly}
            loading={datagrid_isloading}
            selectionDisabled={selectionDisabled}
            onAddNewFieldClick={openNewFieldPanel}
            onEditFieldClick={openEditFieldPanel}
            onDeleteFieldClick={(field_id) => {
              deleteFieldConfirmDialog.openDialog({ field_id });
            }}
            onCellChange={(row, column, data) => {
              dispatch({
                type: "editor/data-grid/cell/change",
                table_id: table_id!,
                row: row.__gf_id,
                column: column,
                data: data,
              });
            }}
          />
        </GridLayout.Content>
      )}
=======
      <GridLayout.Content>
        <ResponseGrid
          className="bg-transparent"
          systemcolumns={systemcolumns}
          columns={columns}
          rows={rows ?? []}
          readonly={readonly}
          loading={datagrid_isloading}
          selectionDisabled={selectionDisabled}
          onAddNewFieldClick={openNewFieldPanel}
          onEditFieldClick={openEditFieldPanel}
          onDeleteFieldClick={(field_id) => {
            deleteFieldConfirmDialog.openDialog({ field_id });
          }}
          onCellChange={(row, column, data) => {
            dispatch({
              type: "editor/table/space/cell/change",
              table_id: table_id!,
              gdoc_table_id: tb!.id,
              row: row.__gf_id,
              column: column,
              data: data,
            });
          }}
        />
      </GridLayout.Content>
>>>>>>> cfabba6a
      <GridLayout.Footer>
        <div className="flex gap-4 items-center">
          <GridPagination />
          <GridLimit />
        </div>
        <GridLayout.FooterSeparator />
        <GridCount count={count ?? rows?.length} keyword="record" />
        <GridLayout.FooterSeparator />
        <GridRefresh />
        {state.doctype === "v0_form" && tb?.provider === "grida" && (
          <>
            <GridLayout.FooterSeparator />
            <GridaFormsResponsesExportCSV />
          </>
        )}
      </GridLayout.Footer>
    </GridLayout.Root>
  );
}

function SelectionExport() {
  const [state] = useEditorState();

  const { datagrid_selected_rows } = state;
  const tb = useDatagridTable();
  const space = useDatagridTableSpace();
  const attributes = useDatagridTableAttributes();

  const onExportCSV = useCallback(() => {
    //
    // TODO: does not work with pgjsonpath
    //

    if (!tb || !attributes || !space || !space.stream) {
      toast.error("Something went wrong. Please refresh the page.");
      return;
    }

    // BOM for CJK characters in file content
    const BOM = "\uFEFF";
    let csvtxt = "";

    const columns = [...attributes]
      .sort((a, b) => a.local_index - b.local_index)
      .map((attr) => {
        return {
          id: attr.id,
          name: attr.name,
          type: attr.type,
        };
      });

    const headers = columns.map((col) => col.name);

    const csvstrfycell = (cell: any) => {
      if (cell === null || cell === undefined) {
        return "";
      }
      if (typeof cell === "object") {
        return JSON.stringify(cell);
      }
      return cell;
    };

    switch (space.provider) {
      case "custom":
        toast.error("Export to CSV is not supported for this table");
        return;
      case "grida": {
        const rows = space.stream
          .filter((row) => datagrid_selected_rows.has(row.id))
          .map((row) => {
            // [col0, col1, col2, col3] by col.id
            return columns.map((col) => {
              const cell = row.data[col.id]?.value;
              return csvstrfycell(cell);
            });
          });

        // csvtxt
        csvtxt = Papa.unparse([headers, ...rows], {
          header: true,
        });
        break;
      }
      case "x-supabase": {
        if (
          !(
            "x_sb_main_table_connection" in tb &&
            !!tb.x_sb_main_table_connection.pk
          )
        ) {
          toast.error("Export to CSV is not supported for this table");
          return;
        }

        const rows = space.stream
          .filter((row) =>
            datagrid_selected_rows.has(row[tb.x_sb_main_table_connection.pk!])
          )
          .map((row) => {
            // [col0, col1, col2, col3] by col.id
            return columns.map((col) => {
              const cell = row[col.name];
              return csvstrfycell(cell);
            });
          });

        // csvtxt
        csvtxt = Papa.unparse([headers, ...rows], {
          header: true,
        });
        break;
      }
    }

    saveAs(
      new Blob([BOM + csvtxt], { type: "text/csv;charset=utf-8" }),
      `${tb.name}.csv`
    );
  }, [datagrid_selected_rows, tb?.id, attributes, space?.stream]);

  return (
    <DropdownMenu>
      <DropdownMenuTrigger asChild>
        <Button variant="default" size="sm">
          <DownloadIcon className="w-4 h-4 align-middle inline-flex me-2" />
          Export
        </Button>
      </DropdownMenuTrigger>
      <DropdownMenuContent side="top" align="start">
        <DropdownMenuItem onClick={onExportCSV}>Export to CSV</DropdownMenuItem>
        <DropdownMenuItem disabled>
          Export to JSON
          <Badge variant="outline" className="ms-2">
            soon
          </Badge>
        </DropdownMenuItem>
      </DropdownMenuContent>
    </DropdownMenu>
  );
}

function GridaFormsResponsesExportCSV() {
  const table_id = useDatabaseTableId();

  return (
    <Link
      href={`/v1/${table_id}/export/csv`}
      download
      target="_blank"
      prefetch={false}
    >
      <Button variant="outline" size="sm">
        <DownloadIcon className="w-4 h-4 align-middle inline-flex me-2" />
        Export to CSV
      </Button>
    </Link>
  );
}

function TableQuery() {
  const [state] = useEditorState();
  // const { datagrid_table_id } = state;
  const tb = useDatagridTable();

  if (!tb) return <></>;

  return (
    <div className="flex items-center gap-1">
      <GridLocalSearch />
      {"x_sb_main_table_connection" in tb && (
        <>
          <XSupaDataGridFilter />
          <XSupaDataGridSort />
        </>
      )}
    </div>
  );
}

function TableMod() {
  const [state, dispatch] = useEditorState();

  const openNewTuplePanel = useCallback(() => {
    dispatch({
      type: "editor/panels/record-edit",
      open: true,
      response_id: undefined,
      refresh: true,
    });
  }, [dispatch]);

  const openNewAttributePanel = useCallback(() => {
    dispatch({
      type: "editor/panels/field-edit",
      open: true,
      refresh: true,
    });
  }, [dispatch]);

  return (
    <div className="flex items-center gap-1">
      <div role="group" className="inline-flex rounded-md shadow-sm">
        <button
          type="button"
          onClick={openNewTuplePanel}
          className={clsx(
            buttonVariants({ variant: "default", size: "sm" }),
            "border rounded-s-lg rounded-e-none focus:z-10 focus:ring-2",
            "gap-2"
          )}
        >
          New
        </button>
        <DropdownMenu>
          <DropdownMenuTrigger asChild>
            <button
              type="button"
              className={clsx(
                buttonVariants({ variant: "default", size: "sm" }),
                "pl-1.5 pr-1.5 py-1 border-t border-b border-r rounded-s-none rounded-e-lg focus:z-10 focus:ring-2"
              )}
            >
              <ChevronDownIcon />
            </button>
          </DropdownMenuTrigger>
          <DropdownMenuContent side="top" align="end">
            <DropdownMenuItem onSelect={openNewTuplePanel}>
              <Rows3Icon className="w-4 h-4 align-middle me-2" />
              Insert Row
            </DropdownMenuItem>
            <DropdownMenuItem onSelect={openNewAttributePanel}>
              <Columns3Icon className="w-4 h-4 align-middle me-2" />
              Insert Column
            </DropdownMenuItem>
          </DropdownMenuContent>
        </DropdownMenu>
      </div>
    </div>
  );
}

function useDeleteSelectedSchemaTableRows() {
  const [state, dispatch] = useEditorState();
  const supabase = createClientFormsClient();
  const { datagrid_selected_rows } = state;
  return useCallback(() => {
    const deleting = supabase
      .from("response")
      .delete()
      .in("id", Array.from(datagrid_selected_rows))
      .then(() => {
        dispatch({
          type: "editor/table/space/rows/delete/selected",
        });
      });

    toast.promise(deleting as Promise<any>, {
      loading: `Deleting...`,
      success: "Deleted",
      error: "", // this won't be shown (supabase does not return error for delete operation)
    });
  }, [supabase, datagrid_selected_rows, dispatch]);
}

function DeleteSelectedRowsButton({
  className,
  ...props
}: React.ComponentProps<typeof Button>) {
  const [state, dispatch] = useEditorState();

  const tb = useDatagridTable();
  const db_table_id = useDatabaseTableId();
  const { datagrid_table_id, datagrid_selected_rows } = state;
  const { row_keyword } = useDatagridTable() || { row_keyword: "row" };

  const delete_selected_rows = useDeleteSelectedSchemaTableRows();

  const delete_selected_x_supabase_table_rows = useCallback(() => {
    if (!db_table_id || tb?.provider !== "x-supabase") {
      toast.error("Something went wrong. Please refresh the page.");
      return;
    }

    if (!tb.x_sb_main_table_connection.pk) {
      toast.error("Cannot delete rows without a primary key");
      return;
    }

    const res = PrivateEditorApi.SupabaseQuery.delete_request({
      form_id: db_table_id,
      main_table_id: tb.x_sb_main_table_connection.sb_table_id,
      filters: [
        {
          type: "in",
          column: tb.x_sb_main_table_connection.pk,
          values: Array.from(datagrid_selected_rows),
        },
      ],
    }).then(({ data: { error, count } }) => {
      if (error || !count) {
        console.error("Failed to delete rows", error);
        throw error;
      }
      dispatch({
        type: "editor/table/space/rows/delete/selected",
      });
    });

    toast.promise(res, {
      loading: "Deleting...",
      success: "Deleted",
      error: "Failed",
    });
  }, [tb, db_table_id, datagrid_selected_rows, dispatch]);

  const delete_selected_x_supabase_main_table_rows = useCallback(() => {
    if (
      !db_table_id ||
      tb?.id !== EditorSymbols.Table.SYM_GRIDA_FORMS_X_SUPABASE_MAIN_TABLE_ID
    ) {
      toast.error("Something went wrong. Please refresh the page.");
      return;
    }

    return delete_selected_x_supabase_table_rows();
  }, [tb?.id, db_table_id, delete_selected_x_supabase_table_rows]);

  const onDeleteSelection = useCallback(() => {
    switch (datagrid_table_id) {
      case EditorSymbols.Table.SYM_GRIDA_FORMS_RESPONSE_TABLE_ID:
        delete_selected_rows();
        break;
      case EditorSymbols.Table.SYM_GRIDA_FORMS_SESSION_TABLE_ID:
        toast.error("Cannot delete sessions");
        break;
      case EditorSymbols.Table.SYM_GRIDA_FORMS_X_SUPABASE_MAIN_TABLE_ID:
        delete_selected_x_supabase_main_table_rows();
        break;
      default:
        switch (tb?.provider) {
          case "x-supabase":
            delete_selected_x_supabase_table_rows();
            break;
          case "grida":
            delete_selected_rows();
            break;
          default:
            toast.error("Something went wrong. Please refresh the page.");
            break;
        }
        break;
    }
  }, [
    tb?.provider,
    datagrid_table_id,
    delete_selected_rows,
    delete_selected_x_supabase_table_rows,
    delete_selected_x_supabase_main_table_rows,
  ]);

  return (
    <AlertDialog>
      <AlertDialogTrigger asChild>
        <Button variant="outline" size="sm" {...props} className={className}>
          <TrashIcon />
          Delete {txt_n_plural(datagrid_selected_rows.size, row_keyword)}
        </Button>
      </AlertDialogTrigger>
      <AlertDialogContent>
        <AlertDialogTitle>
          Delete {txt_n_plural(datagrid_selected_rows.size, row_keyword)}
        </AlertDialogTitle>
        <AlertDialogDescription>
          Deleting this record will remove all data associated with it. Are you
          sure you want to delete this record?
        </AlertDialogDescription>
        <div className="flex justify-end gap-2 p-2">
          <AlertDialogCancel>Cancel</AlertDialogCancel>
          <AlertDialogAction
            className={buttonVariants({ variant: "destructive" })}
            onClick={onDeleteSelection}
          >
            Delete
          </AlertDialogAction>
        </div>
      </AlertDialogContent>
    </AlertDialog>
  );
}

function DeleteFieldConfirmDialog({
  onCancel,
  onDeleteConfirm,
  field_id,
  ...props
}: React.ComponentProps<typeof AlertDialog> & {
  field_id?: string;
  onCancel: () => void;
  onDeleteConfirm: (field_id: string) => void;
}) {
  const [state] = useEditorState();

  const { datagrid_table_id } = state;

  return (
    <AlertDialog {...props}>
      <AlertDialogContent>
        <AlertDialogTitle>Delete Field</AlertDialogTitle>
        <AlertDialogDescription>
          {datagrid_table_id ===
          EditorSymbols.Table.SYM_GRIDA_FORMS_X_SUPABASE_MAIN_TABLE_ID ? (
            <>
              Deleting this field will remove all data associated with it
              (within Grida Forms). Are you sure you want to delete this field?
              <br />
              <strong>
                Your supabase column stays untouched. - We do not have
                permission to do that.
              </strong>
            </>
          ) : (
            <>
              Deleting this field will remove all data associated with it. Are
              you sure you want to delete this field?
            </>
          )}
        </AlertDialogDescription>
        <div className="flex justify-end gap-2 p-2">
          <AlertDialogCancel onClick={onCancel}>Cancel</AlertDialogCancel>
          <AlertDialogAction
            disabled={!field_id}
            onClick={() => onDeleteConfirm(field_id!)}
          >
            Delete
          </AlertDialogAction>
        </div>
      </AlertDialogContent>
    </AlertDialog>
  );
}<|MERGE_RESOLUTION|>--- conflicted
+++ resolved
@@ -222,7 +222,6 @@
           {!tb?.readonly && <TableMod />}
         </GridLayout.HeaderMenus>
       </GridLayout.Header>
-<<<<<<< HEAD
       {view?.type === "gallery" && (
         <GridLayout.Content className="overflow-y-scroll">
           <Gallery />
@@ -250,8 +249,9 @@
             }}
             onCellChange={(row, column, data) => {
               dispatch({
-                type: "editor/data-grid/cell/change",
+                type: "editor/table/space/cell/change",
                 table_id: table_id!,
+                gdoc_table_id: tb!.id,
                 row: row.__gf_id,
                 column: column,
                 data: data,
@@ -260,34 +260,6 @@
           />
         </GridLayout.Content>
       )}
-=======
-      <GridLayout.Content>
-        <ResponseGrid
-          className="bg-transparent"
-          systemcolumns={systemcolumns}
-          columns={columns}
-          rows={rows ?? []}
-          readonly={readonly}
-          loading={datagrid_isloading}
-          selectionDisabled={selectionDisabled}
-          onAddNewFieldClick={openNewFieldPanel}
-          onEditFieldClick={openEditFieldPanel}
-          onDeleteFieldClick={(field_id) => {
-            deleteFieldConfirmDialog.openDialog({ field_id });
-          }}
-          onCellChange={(row, column, data) => {
-            dispatch({
-              type: "editor/table/space/cell/change",
-              table_id: table_id!,
-              gdoc_table_id: tb!.id,
-              row: row.__gf_id,
-              column: column,
-              data: data,
-            });
-          }}
-        />
-      </GridLayout.Content>
->>>>>>> cfabba6a
       <GridLayout.Footer>
         <div className="flex gap-4 items-center">
           <GridPagination />
