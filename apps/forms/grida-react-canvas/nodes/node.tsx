--- conflicted
+++ resolved
@@ -107,22 +107,16 @@
   }, [USER_CHILDREN, children]);
 
   const renderprops = {
-<<<<<<< HEAD
     context: {
       textures: document.document.textures,
     },
-=======
     ...node,
->>>>>>> b9a1b918
     text: computed.text,
     props: computed.props,
     src: computed.src,
     html: computed.html,
-<<<<<<< HEAD
     imageRef: node.imageRef,
-=======
     fill: DEFAULT_FILL ?? computed.fill,
->>>>>>> b9a1b918
     loop: node.loop,
     muted: node.muted,
     autoplay: node.autoplay,
@@ -152,17 +146,11 @@
     // height: node.height,
     cornerRadius: node.cornerRadius,
     // @ts-ignore
-<<<<<<< HEAD
   } satisfies grida.program.document.IGlobalRenderingContext &
     (
       | grida.program.document.template.IUserDefinedTemplateNodeReactComponentRenderProps<P>
-      | grida.program.nodes.AnyNode
+      | grida.program.nodes.UnknwonComputedNode
     );
-=======
-  } satisfies
-    | grida.program.document.template.IUserDefinedTemplateNodeReactComponentRenderProps<P>
-    | grida.program.nodes.UnknwonComputedNode;
->>>>>>> b9a1b918
 
   if (!node.active) return <></>;
 
