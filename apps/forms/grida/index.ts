--- conflicted
+++ resolved
@@ -39,6 +39,8 @@
           root_id: json.document.root_id,
           nodes: json.document.nodes,
           textures: images,
+          properties: json.document.properties ?? {},
+          backgroundColor: json.document.backgroundColor,
         },
       } satisfies DocumentFileModel;
     }
@@ -262,7 +264,6 @@
   }
 
   /**
-<<<<<<< HEAD
    * contains all images (data) under this defined document in k:v pair
    *
    * @see {@link IDocumentDefinition}
@@ -275,7 +276,8 @@
         version: number;
       }
     >;
-=======
+  }
+  /**
    * general purpose cascading document properties for envs, styles, constants, etc.
    */
   export interface IDocumentProperties {
@@ -293,7 +295,6 @@
      * This property may not be handled, or fallback to white #FFFFFF depending on the rendering context.
      */
     backgroundColor?: cg.RGBA8888 | null | undefined | "";
->>>>>>> b9a1b918
   }
 
   /**
@@ -382,12 +383,9 @@
    */
   export interface IDocumentDefinition
     extends IDocumentNodesRepository,
-<<<<<<< HEAD
-      IDocumentTexturesRepository {
-=======
+      IDocumentTexturesRepository,
       IDocumentProperties,
       IDocumentBackground {
->>>>>>> b9a1b918
     /**
      * root node id. must be defined in {@link IDocumentDefinition.nodes}
      */
@@ -737,6 +735,7 @@
 
   export type ComputedNode =
     | ComputedTextNode
+    | ComputedBitmapNode
     | ComputedImageNode
     | ComputedVideoNode
     | ComputedContainerNode
@@ -757,6 +756,7 @@
   export type UnknwonComputedNode = Omit<
     Partial<ComputedTextNode> &
       Partial<ComputedImageNode> &
+      Partial<ComputedBitmapNode> &
       Partial<ComputedVideoNode> &
       Partial<ComputedContainerNode> &
       Partial<ComputedHTMLIFrameNode> &
@@ -780,6 +780,7 @@
    */
   export type UnknwonNode = Omit<
     Partial<TextNode> &
+      Partial<BitmapNode> &
       Partial<ImageNode> &
       Partial<VideoNode> &
       Partial<ContainerNode> &
@@ -870,33 +871,6 @@
    */
   export type NodeChange = Partial<nodes.Node> | undefined;
 
-<<<<<<< HEAD
-  /**
-   * Any node utility type - use within the correct context
-   */
-  export type AnyNode = Omit<
-    Partial<TextNode> &
-      Partial<BitmapNode> &
-      Partial<VectorNode> &
-      Partial<PathNode> &
-      Partial<LineNode> &
-      Partial<RectangleNode> &
-      Partial<ImageNode> &
-      Partial<VideoNode> &
-      Partial<HTMLRichTextNode> &
-      Partial<HTMLIFrameNode> &
-      Partial<ContainerNode> &
-      Partial<InstanceNode> &
-      Partial<TemplateInstanceNode>,
-    "type"
-  > & {
-    readonly type: Node["type"];
-  } & i.IBaseNode &
-    i.ISceneNode &
-    i.ICSSStylable;
-
-=======
->>>>>>> b9a1b918
   export namespace i {
     export interface IBaseNode {
       readonly id: NodeID;
@@ -1492,10 +1466,12 @@
       i.IOpacity,
       i.IZIndex,
       i.IRotation,
-      i.IFill {
+      i.IFill<cg.Paint> {
     readonly type: "bitmap";
     readonly imageRef: string;
   }
+
+  export type ComputedBitmapNode = BitmapNode;
 
   /**
    * @deprecated - not ready - do not use in production
@@ -1862,13 +1838,9 @@
       nid: FactoryNodeIdGenerator<D | Partial<NodePrototype>>
     ): document.IDocumentDefinition {
       const document: document.IDocumentDefinition = {
-<<<<<<< HEAD
         textures: {},
         nodes: {},
-=======
->>>>>>> b9a1b918
         root_id: "",
-        nodes: {},
         properties: {},
       };
 
