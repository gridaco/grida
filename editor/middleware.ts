import { createMiddlewareClient } from "@supabase/auth-helpers-nextjs";
import { NextResponse } from "next/server";
import { get } from "@vercel/edge-config";
import type { NextRequest } from "next/server";
import { TanantMiddleware } from "./lib/tenant/middleware";
import { Env } from "./env";

<<<<<<< HEAD
=======
const IS_PROD = process.env.NODE_ENV === "production";
const IS_DEV = process.env.NODE_ENV === "development";
const IS_HOSTED = process.env.VERCEL === "1";

>>>>>>> 0a6bc5a1
if (!process.env.NEXT_PUBLIC_SUPABASE_URL) {
  console.warn(
    "[CONTRIBUTER MODE]: Supabase Backedn is not configured - some feature may restricted"
  );
}

<<<<<<< HEAD
const __local_test_domain_map: Record<string, string> = {
  "a.localhost:3000": "/grida",
  "b.localhost:3000": "/grida",
};

=======
>>>>>>> 0a6bc5a1
export async function middleware(req: NextRequest) {
  // #region maintenance mode
  if (IS_PROD) {
    try {
      // Check whether the maintenance page should be shown
      const isInMaintenanceMode = await get<boolean>("IS_IN_MAINTENANCE_MODE");

      // If is in maintenance mode, point the url pathname to the maintenance page
      if (isInMaintenanceMode) {
        req.nextUrl.pathname = `/maintenance`;

        // Rewrite to the url
        return NextResponse.rewrite(req.nextUrl);
      }
    } catch (error) {
      // show the default page if EDGE_CONFIG env var is missing,
      // but log the error to the console
      console.error(error);
    }
  }
  // #endregion maintenance mode

  const res = NextResponse.next();

  // Get hostname of request (e.g. demo.grida.site, demo.localhost:3000)
  let hostname = req.headers
    .get("host")!
    .replace(".localhost:3000", `.${process.env.NEXT_PUBLIC_ROOT_DOMAIN}`);
  const pathname = req.nextUrl.pathname;

  const basePath = __local_test_domain_map[hostname || ""];

  if (basePath) {
    const rewriteUrl = new URL(`${basePath}${pathname}`, req.url);
    return NextResponse.rewrite(rewriteUrl);
  }

  // Check if the request path starts with /dev/ and NODE_ENV is not development
  if (req.nextUrl.pathname.startsWith("/dev/") && !IS_DEV) {
    return new NextResponse("Not Found", { status: 404 });
  }

<<<<<<< HEAD
  // check if dev env (contributor env)
  if (!process.env.NEXT_PUBLIC_SUPABASE_URL) {
    return res;
  }

=======
  // #region supabase
>>>>>>> 0a6bc5a1
  // Create a Supabase client configured to use cookies
  const supabase = createMiddlewareClient({ req, res });

  // Refresh session if expired - required for Server Components
  await supabase.auth.getUser();
  // #endregion supabase

  // #region tanent

  const host = req.headers.get("host") || "";
  const url = new URL(`https://${host}`);
  const hostname = url.hostname;

  const tanentwww = TanantMiddleware.analyze(url, !IS_HOSTED);

  // www.grida.site => grida.co
  if (tanentwww.name === "www") {
    const website = new URL("/", Env.web.HOST);
    return NextResponse.redirect(website, {
      status: 301,
    });
  }

  if (tanentwww.name) {
    const url = req.nextUrl.clone();
    url.pathname = `/~/${tanentwww.name}${req.nextUrl.pathname}`;

    return NextResponse.rewrite(url, {
      request: { headers: req.headers },
      status: res.status,
    });
  }

  // block direct access to the tanent layout
  if (
    hostname === (IS_DEV ? "localhost" : process.env.NEXT_PUBLIC_URL) &&
    req.nextUrl.pathname.startsWith("/~/")
  ) {
    return NextResponse.redirect(new URL("/", req.url));
  }
  // #endregion tanent

  return res;
}

// Ensure the middleware is only called for relevant paths.
export const config = {
  matcher: [
    /*
     * Match all request paths except for the ones starting with:
     * - _next/static (static files)
     * - _next/image (image optimization files)
     * - favicon.ico (favicon file)
     */
    "/((?!_next/static|_next/image|favicon.ico).*)",
  ],
};<|MERGE_RESOLUTION|>--- conflicted
+++ resolved
@@ -5,27 +5,16 @@
 import { TanantMiddleware } from "./lib/tenant/middleware";
 import { Env } from "./env";
 
-<<<<<<< HEAD
-=======
 const IS_PROD = process.env.NODE_ENV === "production";
 const IS_DEV = process.env.NODE_ENV === "development";
 const IS_HOSTED = process.env.VERCEL === "1";
 
->>>>>>> 0a6bc5a1
 if (!process.env.NEXT_PUBLIC_SUPABASE_URL) {
   console.warn(
     "[CONTRIBUTER MODE]: Supabase Backedn is not configured - some feature may restricted"
   );
 }
 
-<<<<<<< HEAD
-const __local_test_domain_map: Record<string, string> = {
-  "a.localhost:3000": "/grida",
-  "b.localhost:3000": "/grida",
-};
-
-=======
->>>>>>> 0a6bc5a1
 export async function middleware(req: NextRequest) {
   // #region maintenance mode
   if (IS_PROD) {
@@ -50,33 +39,12 @@
 
   const res = NextResponse.next();
 
-  // Get hostname of request (e.g. demo.grida.site, demo.localhost:3000)
-  let hostname = req.headers
-    .get("host")!
-    .replace(".localhost:3000", `.${process.env.NEXT_PUBLIC_ROOT_DOMAIN}`);
-  const pathname = req.nextUrl.pathname;
-
-  const basePath = __local_test_domain_map[hostname || ""];
-
-  if (basePath) {
-    const rewriteUrl = new URL(`${basePath}${pathname}`, req.url);
-    return NextResponse.rewrite(rewriteUrl);
-  }
-
   // Check if the request path starts with /dev/ and NODE_ENV is not development
   if (req.nextUrl.pathname.startsWith("/dev/") && !IS_DEV) {
     return new NextResponse("Not Found", { status: 404 });
   }
 
-<<<<<<< HEAD
-  // check if dev env (contributor env)
-  if (!process.env.NEXT_PUBLIC_SUPABASE_URL) {
-    return res;
-  }
-
-=======
   // #region supabase
->>>>>>> 0a6bc5a1
   // Create a Supabase client configured to use cookies
   const supabase = createMiddlewareClient({ req, res });
 
