import * as monaco from "monaco-editor";
import { Monaco } from "@monaco-editor/react";
import { registerDocumentPrettier } from "@code-editor/prettier-services";
import { registerJsxHighlighter } from "@code-editor/jsx-syntax-highlight-services";
import { registerPresetTypes } from "./register-preset-types";

type CompilerOptions = monaco.languages.typescript.CompilerOptions;

<<<<<<< HEAD
export const initEditor = (
  editor: monaco.editor.IStandaloneCodeEditor,
  monaco: Monaco
) => {
  const { dispose: disposeJsxHighlighter } = registerJsxHighlighter(
    editor,
    monaco
  );

  const { dispose: disposePrettier } = registerDocumentPrettier(editor, monaco);

  return () => {
    disposeJsxHighlighter();
    disposePrettier();
  };
=======
export const initEditor: OnMount = (editor, monaco) => {
  registerJsxHighlighter(editor, monaco);
  registerDocumentPrettier(editor, monaco);
  registerPresetTypes();
>>>>>>> 45e083a6
};

export const initMonaco = (monaco: Monaco) => {
  baseConfigure(monaco);
};

const baseConfigure = (monaco: Monaco) => {
  monaco.languages.typescript.typescriptDefaults.setMaximumWorkerIdleTime(-1);
  monaco.languages.typescript.javascriptDefaults.setMaximumWorkerIdleTime(-1);

  monaco.languages.typescript.typescriptDefaults.setEagerModelSync(true);
  monaco.languages.typescript.javascriptDefaults.setEagerModelSync(true);
  monaco.languages.typescript.javascriptDefaults.setDiagnosticsOptions({
    noSemanticValidation: true,
    noSyntaxValidation: false,
  });

  // compiler options
  monaco.languages.typescript.javascriptDefaults.setCompilerOptions({
    target: monaco.languages.typescript.ScriptTarget.Latest,
    allowNonTsExtensions: true,
  });

  /**
   * Configure the typescript compiler to detect JSX and load type definitions
   */

  const opts: CompilerOptions = {
    allowJs: true,
    allowSyntheticDefaultImports: true,
    alwaysStrict: true,
    moduleResolution: monaco.languages.typescript.ModuleResolutionKind.NodeJs,
    noEmit: true,
    reactNamespace: "React",
    typeRoots: ["node_modules/@types"],
    jsx: monaco.languages.typescript.JsxEmit.React,
    allowNonTsExtensions: true,
    target: monaco.languages.typescript.ScriptTarget.ES2016,
    jsxFactory: "React.createElement",
  };

  monaco.languages.typescript.typescriptDefaults.setCompilerOptions(opts);
  monaco.languages.typescript.javascriptDefaults.setCompilerOptions(opts);
};<|MERGE_RESOLUTION|>--- conflicted
+++ resolved
@@ -6,7 +6,6 @@
 
 type CompilerOptions = monaco.languages.typescript.CompilerOptions;
 
-<<<<<<< HEAD
 export const initEditor = (
   editor: monaco.editor.IStandaloneCodeEditor,
   monaco: Monaco
@@ -18,16 +17,13 @@
 
   const { dispose: disposePrettier } = registerDocumentPrettier(editor, monaco);
 
+  const { dispose: dispostPresetTypesLoader } = registerPresetTypes();
+
   return () => {
     disposeJsxHighlighter();
     disposePrettier();
+    dispostPresetTypesLoader();
   };
-=======
-export const initEditor: OnMount = (editor, monaco) => {
-  registerJsxHighlighter(editor, monaco);
-  registerDocumentPrettier(editor, monaco);
-  registerPresetTypes();
->>>>>>> 45e083a6
 };
 
 export const initMonaco = (monaco: Monaco) => {
