--- conflicted
+++ resolved
@@ -146,28 +146,6 @@
   const { code, scaffold, name: componentName, framework } = result ?? {};
   return (
     <CodeEditorContainer>
-<<<<<<< HEAD
-      <CodeOptionsControl
-        initialPreset={router.query.framework as string}
-        fallbackPreset="react_default"
-        onUseroptionChange={(o) => {
-          let c;
-          switch (o.framework) {
-            case "react": {
-              switch (o.styling) {
-                case "styled-components":
-                  c = get_framework_config("react-with-styled-components");
-                  break;
-                case "inline-css":
-                  c = get_framework_config("react-with-inline-css");
-                  break;
-                case "css-module":
-                  c = get_framework_config("react-with-css-module");
-                  break;
-                case "css":
-                  // TODO:
-                  break;
-=======
       <EditorAppbarFragments.CodeEditor />
       <ClientOnly>
         <CodeOptionsControl
@@ -195,7 +173,6 @@
                     break;
                 }
                 break;
->>>>>>> a8229a3a
               }
               case "react-native": {
                 switch (o.styling) {
