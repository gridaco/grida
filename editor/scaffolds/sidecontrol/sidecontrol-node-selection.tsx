"use client";

import React from "react";

import {
  SidebarMenuSectionContent,
  SidebarSection,
  SidebarSectionHeaderItem,
  SidebarSectionHeaderLabel,
} from "@/components/sidebar";
import { TextAlignControl } from "./controls/text-align";
import { FontSizeControl } from "./controls/font-size";
import { FontWeightControl } from "./controls/font-weight";
import { OpacityControl } from "./controls/opacity";
import { HrefControl } from "./controls/href";
import { CornerRadiusControl } from "./controls/corner-radius";
import { BorderControl } from "./controls/border";
import { FillControl } from "./controls/fill";
import { StringValueControl } from "./controls/string-value";
import { PaddingControl } from "./controls/padding";
import { BoxShadowControl } from "./controls/box-shadow";
import { GapControl } from "./controls/gap";
import { CrossAxisAlignmentControl } from "./controls/cross-axis-alignment";
import { MainAxisAlignmentControl } from "./controls/main-axis-alignment";
import { TemplateControl } from "./controls/template";
import { CursorControl } from "./controls/cursor";
import { PropertyLine, PropertyLineLabel } from "./ui";
import { SrcControl } from "./controls/src";
import { BoxFitControl } from "./controls/box-fit";
import { PropsControl } from "./controls/props";
import { TargetBlankControl } from "./controls/target";
import { ExportNodeControl } from "./controls/export";
import { FontFamilyControl } from "./controls/font-family";
import {
  PositioningConstraintsControl,
  PositioningModeControl,
} from "./controls/positioning";
import { RotateControl } from "./controls/rotate";
import { TextAlignVerticalControl } from "./controls/text-align-vertical";
import { LetterSpacingControl } from "./controls/letter-spacing";
import { LineHeightControl } from "./controls/line-height";
import { NameControl } from "./controls/name";
import { UserDataControl } from "./controls/x-userdata";
import { LengthPercentageControl } from "./controls/length-percentage";
import { LayoutControl } from "./controls/layout";
import { AxisControl } from "./controls/axis";
import { MaxlengthControl } from "./controls/maxlength";
import { useComputedNode, useDocument, useNode } from "@/grida-react-canvas";
import {
  Crosshair2Icon,
  LockClosedIcon,
  LockOpen1Icon,
} from "@radix-ui/react-icons";
import { supports } from "@/grida/utils/supports";
import { StrokeWidthControl } from "./controls/stroke-width";
import { PaintControl } from "./controls/paint";
import { StrokeCapControl } from "./controls/stroke-cap";
import { grida } from "@/grida";
import assert from "assert";
import {
  useCurrentScene,
  useNodeAction,
  useSelection,
  useSelectionPaints,
  useTopNode,
} from "@/grida-react-canvas/provider";
import { Checkbox } from "@/components/ui/checkbox";
import { Toggle } from "@/components/ui/toggle";
import { AlignControl as _AlignControl } from "./controls/ext-align";
import { Button } from "@/components/ui/button";
import { ZoomControl } from "./controls/ext-zoom";
import { SchemaProvider, useSchema } from "./schema";
import { BoltIcon } from "lucide-react";
import {
  Tooltip,
  TooltipContent,
  TooltipTrigger,
} from "@/components/ui/tooltip";
import {
  DropdownMenu,
  DropdownMenuContent,
  DropdownMenuItem,
  DropdownMenuTrigger,
} from "@/components/ui/dropdown-menu";
import { PropertyAccessExpressionControl } from "./controls/props-property-access-expression";

export function Align() {
  const { selection, align, distributeEvenly } = useDocument();
  const has_selection = selection.length >= 1;

  return (
    <SidebarSection className="mt-2 flex justify-center">
      <_AlignControl
        disabled={!has_selection}
        onAlign={(alignment) => {
          align("selection", alignment);
        }}
        onDistributeEvenly={(axis) => {
          distributeEvenly("selection", axis);
        }}
      />
    </SidebarSection>
  );
}

export const Zoom = ZoomControl;

export function Selection({
  empty,
  config,
}: {
  empty?: React.ReactNode;
  config?: ControlsConfig;
}) {
  const { state: document } = useDocument();

  const selection_length = document.selection.length;

  return (
    <div>
      {selection_length === 0 && empty && empty}
      {selection_length === 1 && <SelectedNodeProperties config={config} />}
      {selection_length > 1 && <SelectionMixedProperties config={config} />}
    </div>
  );
}

export interface ControlsConfig {
  base?: "on" | "off";
  position?: "on" | "off";
  size?: "on" | "off";
  template?: "on" | "off";
  link?: "on" | "off";
  developer?: "on" | "off";
  export?: "on" | "off";
  props?: "on" | "off";
  text?: "on" | "off";
  image?: "on" | "off";
  layout?: "on" | "off";
}

const __default_controls_config: ControlsConfig = {
  base: "on",
  position: "on",
  size: "on",
  template: "on",
  link: "on",
  developer: "on",
  export: "on",
  props: "on",
  text: "on",
  image: "on",
};

function SelectionMixedProperties({
  config = __default_controls_config,
}: {
  config?: ControlsConfig;
}) {
  const scene = useCurrentScene();

  const { selection: ids, nodes, properties, actions: change } = useSelection();
  const {
    id,
    name,
    active,
    locked,
    component_id,
    style,
    type,
    // properties,
    opacity,
    cornerRadius,
    rotation,
    fill,
    stroke,
    strokeWidth,
    strokeCap,
    position,
    width,
    height,
    left,
    top,
    right,
    bottom,
    fit,
    fontFamily,
    fontWeight,
    fontSize,
    lineHeight,
    letterSpacing,
    textAlign,
    textAlignVertical,
    maxLength,

    //
    border,
    //
    padding,

    //
    layout,
    direction,
    mainAxisAlignment,
    crossAxisAlignment,
    mainAxisGap,
    crossAxisGap,
    //
    cursor,

    // x
    userdata,
  } = properties;

  const sid = ids.join(",");
  const is_root = ids.length === 0 && scene.children.includes(ids[0]); // assuming when root is selected, only root is selected
  const types = new Set(nodes.map((n) => n.type));
  const _types = Array.from(types);

  const supports_corner_radius = _types.some((t) => supports.cornerRadius(t));
  const supports_stroke = _types.some((t) => supports.stroke(t));
  const supports_stroke_cap = _types.some((t) => supports.strokeCap(t));
  const has_container = types.has("container");
  const has_flex_container =
    has_container && nodes.some((n) => "layout" in n && n.layout === "flex");

  return (
    <SchemaProvider schema={undefined}>
      <div key={sid} className="mt-4 mb-10">
        <SidebarSection
          hidden={config.base === "off"}
          className="border-b pb-4"
        >
          <SidebarMenuSectionContent className="space-y-2">
            <PropertyLine className="items-center gap-1">
              <Checkbox
                checked={active.mixed ? false : active.value}
                disabled={active.mixed}
                onCheckedChange={change.active}
                className="me-1"
              />
              <NameControl
                value={name.mixed ? `${ids.length} selections` : name.value}
                disabled={name.mixed}
                onValueChange={change.name}
              />
              <Toggle
                variant="outline"
                size="sm"
                disabled={locked.mixed}
                pressed={locked.mixed ? true : locked.value}
                onPressedChange={change.locked}
                className="w-6 h-6 p-0.5 aspect-square"
              >
                {locked ? (
                  <LockClosedIcon className="w-3 h-3" />
                ) : (
                  <LockOpen1Icon className="w-3 h-3" />
                )}
              </Toggle>
              {/* <small className="ms-2 font-mono">{id}</small> */}
            </PropertyLine>
          </SidebarMenuSectionContent>
        </SidebarSection>
        <SidebarSection
          hidden={config.position === "off"}
          className="border-b pb-4"
        >
          <SidebarSectionHeaderItem>
            <SidebarSectionHeaderLabel>Position</SidebarSectionHeaderLabel>
          </SidebarSectionHeaderItem>
          <SidebarMenuSectionContent className="space-y-2">
            <PropertyLine>
              <PositioningConstraintsControl
                // TODO:
                value={{
                  position: "relative",
                  top: undefined,
                  left: undefined,
                  right: undefined,
                  bottom: undefined,
                }}
                // onValueChange={actions.positioning}
              />
            </PropertyLine>
            <PropertyLine>
              <PropertyLineLabel>Mode</PropertyLineLabel>
              <PositioningModeControl
                value={position!.value}
                onValueChange={change.positioningMode}
              />
            </PropertyLine>
            <PropertyLine>
              <PropertyLineLabel>Rotate</PropertyLineLabel>
              <RotateControl
                value={rotation?.value}
                onValueChange={change.rotation}
              />
            </PropertyLine>
          </SidebarMenuSectionContent>
        </SidebarSection>
        <SidebarSection
          hidden={config.size === "off"}
          className="border-b pb-4"
        >
          <SidebarSectionHeaderItem>
            <SidebarSectionHeaderLabel>Size</SidebarSectionHeaderLabel>
          </SidebarSectionHeaderItem>
          <SidebarMenuSectionContent className="space-y-2">
            <PropertyLine>
              <PropertyLineLabel>Width</PropertyLineLabel>
              <LengthPercentageControl
                value={width!.value}
                onValueChange={change.width}
              />
            </PropertyLine>
            <PropertyLine>
              <PropertyLineLabel>Height</PropertyLineLabel>
              <LengthPercentageControl
                value={height!.value}
                onValueChange={change.height}
              />
            </PropertyLine>
          </SidebarMenuSectionContent>
        </SidebarSection>
        {/* TODO: */}
        {/* <SidebarSection hidden={!is_templateinstance} className="border-b pb-4">
          <SidebarSectionHeaderItem>
            <SidebarSectionHeaderLabel>Template</SidebarSectionHeaderLabel>
          </SidebarSectionHeaderItem>
          <SidebarMenuSectionContent>
            <TemplateControl
              value={component_id}
              onValueChange={actions.component}
            />
          </SidebarMenuSectionContent>
        </SidebarSection> */}
        {/* <SidebarSection hidden={!is_templateinstance} className="border-b pb-4">
          <SidebarSectionHeaderItem>
            <SidebarSectionHeaderLabel>Props</SidebarSectionHeaderLabel>
          </SidebarSectionHeaderItem>

          {properties && (
            <SidebarMenuSectionContent className="space-y-2">
              <PropsControl
                properties={properties}
                props={computed.props || {}}
                onValueChange={actions.value}
              />
            </SidebarMenuSectionContent>
          )}
        </SidebarSection> */}
        <SidebarSection
          hidden={config.text === "off" || !types.has("text")}
          className="border-b pb-4"
        >
          <SidebarSectionHeaderItem>
            <SidebarSectionHeaderLabel>Text</SidebarSectionHeaderLabel>
          </SidebarSectionHeaderItem>
          <SidebarMenuSectionContent className="space-y-2">
            <PropertyLine>
              <PropertyLineLabel>Value</PropertyLineLabel>
              <StringValueControl disabled value={"multiple"} />
            </PropertyLine>
            <PropertyLine>
              <PropertyLineLabel>Font</PropertyLineLabel>
              <FontFamilyControl
                value={fontFamily?.value}
                onValueChange={change.fontFamily}
              />
            </PropertyLine>
            <PropertyLine>
              <PropertyLineLabel>Weight</PropertyLineLabel>
              <FontWeightControl
                value={fontWeight?.value}
                onValueChange={change.fontWeight}
              />
            </PropertyLine>
            <PropertyLine>
              <PropertyLineLabel>Size</PropertyLineLabel>
              <FontSizeControl
                value={fontSize?.value}
                onValueChange={change.fontSize}
              />
            </PropertyLine>
            <PropertyLine>
              <PropertyLineLabel>Line</PropertyLineLabel>
              <LineHeightControl
                value={lineHeight?.value}
                onValueChange={change.lineHeight}
              />
            </PropertyLine>
            <PropertyLine>
              <PropertyLineLabel>Letter</PropertyLineLabel>
              <LetterSpacingControl
                value={letterSpacing?.value}
                onValueChange={change.letterSpacing}
              />
            </PropertyLine>
            <PropertyLine>
              <PropertyLineLabel>Align</PropertyLineLabel>
              <TextAlignControl
                value={textAlign?.value}
                onValueChange={change.textAlign}
              />
            </PropertyLine>
            <PropertyLine>
              <PropertyLineLabel></PropertyLineLabel>
              <TextAlignVerticalControl
                value={textAlignVertical?.value}
                onValueChange={change.textAlignVertical}
              />
            </PropertyLine>
            <PropertyLine>
              <PropertyLineLabel>Max Length</PropertyLineLabel>
              <MaxlengthControl disabled placeholder={"multiple"} />
            </PropertyLine>
          </SidebarMenuSectionContent>
        </SidebarSection>
        <SidebarSection
          hidden={config.image === "off" || !types.has("image")}
          className="border-b pb-4"
        >
          <SidebarSectionHeaderItem>
            <SidebarSectionHeaderLabel>Image</SidebarSectionHeaderLabel>
          </SidebarSectionHeaderItem>
          <SidebarMenuSectionContent className="space-y-2">
            {/* <PropertyLine>
              <PropertyLineLabel>Source</PropertyLineLabel>
              <SrcControl value={node.src} onValueChange={actions.src} />
            </PropertyLine> */}
            <PropertyLine>
              <PropertyLineLabel>Fit</PropertyLineLabel>
              <BoxFitControl value={fit?.value} onValueChange={change.fit} />
            </PropertyLine>
          </SidebarMenuSectionContent>
        </SidebarSection>
        {types.has("container") && (
          <SidebarSection
            hidden={config.layout === "off"}
            className="border-b pb-4"
          >
            <SidebarSectionHeaderItem>
              <SidebarSectionHeaderLabel>Layout</SidebarSectionHeaderLabel>
            </SidebarSectionHeaderItem>
            <SidebarMenuSectionContent className="space-y-2">
              <PropertyLine>
                <PropertyLineLabel>Type</PropertyLineLabel>
                <LayoutControl
                  value={layout?.value}
                  onValueChange={change.layout}
                />
              </PropertyLine>
              <PropertyLine hidden={!has_flex_container}>
                <PropertyLineLabel>Direction</PropertyLineLabel>
                <AxisControl
                  value={direction?.value}
                  onValueChange={change.direction}
                />
              </PropertyLine>
              <PropertyLine hidden={!has_flex_container}>
                <PropertyLineLabel>Distribute</PropertyLineLabel>
                <MainAxisAlignmentControl
                  value={mainAxisAlignment?.value}
                  onValueChange={change.mainAxisAlignment}
                />
              </PropertyLine>
              <PropertyLine hidden={!has_flex_container}>
                <PropertyLineLabel>Align</PropertyLineLabel>
                <CrossAxisAlignmentControl
                  value={crossAxisAlignment?.value}
                  direction={
                    direction?.value !== grida.mixed
                      ? direction?.value
                      : undefined
                  }
                  onValueChange={change.crossAxisAlignment}
                />
              </PropertyLine>
              {/* <PropertyLine hidden={!has_flex_container}>
                <PropertyLineLabel>Gap</PropertyLineLabel>
                <GapControl
                  value={{
                    mainAxisGap: mainAxisGap!,
                    crossAxisGap: crossAxisGap!,
                  }}
                  onValueChange={actions.gap}
                />
              </PropertyLine> */}
              {/* <PropertyLine hidden={!has_flex_container}>
                <PropertyLineLabel>Padding</PropertyLineLabel>
                <PaddingControl
                  value={padding!}
                  onValueChange={actions.padding}
                />
              </PropertyLine> */}
            </SidebarMenuSectionContent>
          </SidebarSection>
        )}
        <SidebarSection className="border-b pb-4">
          <SidebarSectionHeaderItem>
            <SidebarSectionHeaderLabel>Styles</SidebarSectionHeaderLabel>
          </SidebarSectionHeaderItem>
          <SidebarMenuSectionContent className="space-y-2">
            <PropertyLine>
              <PropertyLineLabel>Opacity</PropertyLineLabel>
              <OpacityControl
                value={opacity?.value}
                onValueChange={change.opacity}
              />
            </PropertyLine>
            {supports_corner_radius && (
              <PropertyLine>
                <PropertyLineLabel>Radius</PropertyLineLabel>
                {cornerRadius?.mixed ? (
                  <CornerRadiusControl onValueChange={change.cornerRadius} />
                ) : (
                  <CornerRadiusControl
                    value={cornerRadius?.value}
                    onValueChange={change.cornerRadius}
                  />
                )}
              </PropertyLine>
            )}
            {/* {supports.border(node.type) && (
              <PropertyLine>
                <PropertyLineLabel>Border</PropertyLineLabel>
                <BorderControl value={border} onValueChange={actions.border} />
              </PropertyLine>
            )} */}
            <PropertyLine>
              <PropertyLineLabel>Fill</PropertyLineLabel>
              {fill?.mixed || fill?.partial ? (
                <PaintControl
                  value={undefined}
                  onValueChange={change.fill}
                  removable
                />
              ) : (
                <PaintControl
                  value={fill?.value}
                  onValueChange={change.fill}
                  removable
                />
              )}
            </PropertyLine>
            {/* <PropertyLine>
              <PropertyLineLabel>Shadow</PropertyLineLabel>
              <BoxShadowControl
                value={{ boxShadow }}
                onValueChange={actions.boxShadow}
              />
            </PropertyLine> */}
            <PropertyLine>
              <PropertyLineLabel>Cursor</PropertyLineLabel>
              <CursorControl
                value={cursor?.value}
                onValueChange={change.cursor}
              />
            </PropertyLine>
          </SidebarMenuSectionContent>
        </SidebarSection>
        {supports_stroke && (
          <SidebarSection className="border-b pb-4">
            <SidebarSectionHeaderItem>
              <SidebarSectionHeaderLabel>Stroke</SidebarSectionHeaderLabel>
            </SidebarSectionHeaderItem>
            <SidebarMenuSectionContent className="space-y-2">
              <PropertyLine>
                <PropertyLineLabel>Color</PropertyLineLabel>
                {stroke?.mixed || stroke?.partial ? (
                  <PaintControl
                    value={undefined}
                    onValueChange={change.stroke}
                    removable
                  />
                ) : (
                  <PaintControl
                    value={stroke?.value}
                    onValueChange={change.stroke}
                    removable
                  />
                )}
              </PropertyLine>
              <PropertyLine hidden={!stroke?.value}>
                <PropertyLineLabel>Width</PropertyLineLabel>
                <StrokeWidthControl
                  value={strokeWidth?.value}
                  onValueChange={change.strokeWidth}
                />
              </PropertyLine>
              <PropertyLine hidden={!supports_stroke_cap}>
                <PropertyLineLabel>Cap</PropertyLineLabel>
                <StrokeCapControl
                  value={strokeCap?.value}
                  onValueChange={change.strokeCap}
                />
              </PropertyLine>
            </SidebarMenuSectionContent>
          </SidebarSection>
        )}
        {/* <SidebarSection className="border-b pb-4">
          <SidebarSectionHeaderItem>
            <SidebarSectionHeaderLabel>Link</SidebarSectionHeaderLabel>
          </SidebarSectionHeaderItem>
          <SidebarMenuSectionContent className="space-y-2">
            <PropertyLine>
              <PropertyLineLabel>Link To</PropertyLineLabel>
              <HrefControl value={node.href} onValueChange={actions.href} />
            </PropertyLine>
            {node.href && (
              <PropertyLine>
                <PropertyLineLabel>New Tab</PropertyLineLabel>
                <TargetBlankControl
                  value={node.target}
                  onValueChange={actions.target}
                />
              </PropertyLine>
            )}
          </SidebarMenuSectionContent>
        </SidebarSection> */}
        {/* #region selection colors */}
        <SelectionColors />
        {/* #endregion selection colors */}
        <SidebarSection
          hidden={config.developer === "off"}
          className="border-b pb-4"
        >
          <SidebarSectionHeaderItem>
            <SidebarSectionHeaderLabel>Developer</SidebarSectionHeaderLabel>
          </SidebarSectionHeaderItem>
          <SidebarMenuSectionContent className="space-y-2">
            <PropertyLine>
              <UserDataControl disabled node_id={""} value={undefined} />
            </PropertyLine>
          </SidebarMenuSectionContent>
        </SidebarSection>
        <SidebarSection hidden={config.export === "off"} className="pb-4">
          <SidebarSectionHeaderItem>
            <SidebarSectionHeaderLabel>Export</SidebarSectionHeaderLabel>
          </SidebarSectionHeaderItem>
          <SidebarMenuSectionContent className="space-y-2">
            <PropertyLine>
              <ExportNodeControl disabled node_id={""} name={""} />
            </PropertyLine>
          </SidebarMenuSectionContent>
        </SidebarSection>
      </div>
    </SchemaProvider>
  );
}

function SelectedNodeProperties({
  config = __default_controls_config,
}: {
  config?: ControlsConfig;
}) {
  const { state } = useDocument();
  const scene = useCurrentScene();

  // - color - variables
  const { selection, debug, document } = state;

  assert(selection.length === 1);
  const node_id = selection[0];
  const actions = useNodeAction(node_id)!;

  const node = useNode(node_id);
  const root = useTopNode(node_id);
  const computed = useComputedNode(node_id);
  const {
    id,
    name,
    active,
    locked,
    component_id,
    style,
    type,
    opacity,
    cornerRadius,
    rotation,
    fill,
    stroke,
    strokeWidth,
    strokeCap,
    position,
    width,
    height,
    left,
    top,
    right,
    bottom,
    fit,
    fontFamily,
    fontWeight,
    fontSize,
    lineHeight,
    letterSpacing,
    textAlign,
    textAlignVertical,
    maxLength,

    //
    border,
    //
    padding,
    boxShadow,

    //
    layout,
    direction,
    mainAxisAlignment,
    crossAxisAlignment,
    mainAxisGap,
    crossAxisGap,

    //
    href,
    target,
    cursor,

    // x
    userdata,
  } = node;

  const document_properties = state.document.properties;
  const properties = node.properties;
  const root_properties = root.properties;

  // const istemplate = type?.startsWith("templates/");
  const is_instance = type === "instance";
  const is_templateinstance = type === "template_instance";
  const is_text = type === "text";
  const is_image = type === "image";
  const is_container = type === "container";
  const is_root = node_id === root.id;
  const is_single_mode_root =
    scene.constraints.children === "single" && is_root;
  const is_flex_container = is_container && layout === "flex";
  const is_stylable = type !== "template_instance";

  return (
    <SchemaProvider
      schema={{
        properties: document_properties,
      }}
    >
      <div key={node_id} className="mt-4 mb-10">
        <SidebarSection
          hidden={config.base === "off"}
          className="border-b pb-4"
        >
          <SidebarMenuSectionContent className="space-y-2">
            <PropertyLine className="items-center gap-1">
              <ConfigurableProperty
                propertyName="active"
                propertyType="boolean"
              >
                <Checkbox
                  className="me-1"
                  checked={active}
                  onCheckedChange={actions.active}
                />
              </ConfigurableProperty>

              <NameControl value={name} onValueChange={actions.name} />
              <Toggle
                variant="outline"
                size="sm"
                pressed={locked}
                onPressedChange={actions.locked}
                className="w-6 h-6 p-0.5 aspect-square"
              >
                {locked ? (
                  <LockClosedIcon className="w-3 h-3" />
                ) : (
                  <LockOpen1Icon className="w-3 h-3" />
                )}
              </Toggle>
            </PropertyLine>

            {debug && (
              <PropertyLine className="items-center gap-1">
                <PropertyLineLabel>id</PropertyLineLabel>
                <small className="ms-2 font-mono">{id}</small>
              </PropertyLine>
            )}
          </SidebarMenuSectionContent>
        </SidebarSection>
        <SidebarSection
          hidden={config.position === "off" || is_single_mode_root}
          className="border-b pb-4"
        >
          <SidebarSectionHeaderItem>
            <SidebarSectionHeaderLabel>Position</SidebarSectionHeaderLabel>
          </SidebarSectionHeaderItem>
          <SidebarMenuSectionContent className="space-y-2">
            <PropertyLine>
              <PositioningConstraintsControl
                value={{
                  position: position!,
                  top,
                  left,
                  right,
                  bottom,
                }}
                onValueChange={actions.positioning}
              />
            </PropertyLine>
            <PropertyLine>
              <PropertyLineLabel>Mode</PropertyLineLabel>
              <PositioningModeControl
                value={position}
                //
                onValueChange={actions.positioningMode}
              />
            </PropertyLine>
            <PropertyLine>
              <PropertyLineLabel>Rotate</PropertyLineLabel>
              <RotateControl
                value={rotation}
                onValueChange={actions.rotation}
              />
            </PropertyLine>
          </SidebarMenuSectionContent>
        </SidebarSection>
        <SidebarSection
          hidden={config.size === "off"}
          className="border-b pb-4"
        >
          <SidebarSectionHeaderItem>
            <SidebarSectionHeaderLabel>Size</SidebarSectionHeaderLabel>
          </SidebarSectionHeaderItem>
          <SidebarMenuSectionContent className="space-y-2">
            <PropertyLine>
              <PropertyLineLabel>Width</PropertyLineLabel>
              <LengthPercentageControl
                value={width}
                onValueChange={actions.width}
              />
            </PropertyLine>
            <PropertyLine>
              <PropertyLineLabel>Height</PropertyLineLabel>
              <LengthPercentageControl
                value={height}
                onValueChange={actions.height}
              />
            </PropertyLine>
          </SidebarMenuSectionContent>
        </SidebarSection>
<<<<<<< HEAD
        {/* <SidebarSection hidden={!is_templateinstance} className="border-b pb-4">
=======
        <SidebarSection
          hidden={config.template === "off" || !is_templateinstance}
          className="border-b pb-4"
        >
>>>>>>> f113a1cb
          <SidebarSectionHeaderItem>
            <SidebarSectionHeaderLabel>Template</SidebarSectionHeaderLabel>
          </SidebarSectionHeaderItem>
          <SidebarMenuSectionContent>
            <TemplateControl
              value={component_id}
              onValueChange={actions.component}
            />
          </SidebarMenuSectionContent>
<<<<<<< HEAD
        </SidebarSection> */}
        <SidebarSection hidden={!is_templateinstance} className="border-b pb-4">
=======
        </SidebarSection>
        <SidebarSection
          hidden={config.props === "off" || !is_templateinstance}
          className="border-b pb-4"
        >
>>>>>>> f113a1cb
          <SidebarSectionHeaderItem>
            <SidebarSectionHeaderLabel>Props</SidebarSectionHeaderLabel>
          </SidebarSectionHeaderItem>

          {properties && Object.keys(properties).length ? (
            <SidebarMenuSectionContent className="space-y-2">
              <PropsControl
                properties={properties}
                props={computed.props || {}}
                onValueChange={actions.value}
              />
            </SidebarMenuSectionContent>
          ) : (
            <SidebarMenuSectionContent className="space-y-2">
              <p className="text-xs text-muted-foreground">
                No properties defined
              </p>
            </SidebarMenuSectionContent>
          )}
        </SidebarSection>

        <SidebarSection
          hidden={config.text === "off" || !is_text}
          className="border-b pb-4"
        >
          <SidebarSectionHeaderItem>
            <SidebarSectionHeaderLabel>Text</SidebarSectionHeaderLabel>
          </SidebarSectionHeaderItem>
          <SidebarMenuSectionContent className="space-y-2">
            <PropertyLine>
              <PropertyLineLabel>Value</PropertyLineLabel>
              <StringValueControl
                value={node.text}
                maxlength={maxLength}
                onValueChange={actions.text}
              />
            </PropertyLine>
            <PropertyLine>
              <PropertyLineLabel>Font</PropertyLineLabel>
              <FontFamilyControl
                value={fontFamily}
                onValueChange={actions.fontFamily}
              />
            </PropertyLine>
            <PropertyLine>
              <PropertyLineLabel>Weight</PropertyLineLabel>
              <FontWeightControl
                value={fontWeight}
                onValueChange={actions.fontWeight}
              />
            </PropertyLine>
            <PropertyLine>
              <PropertyLineLabel>Size</PropertyLineLabel>
              <FontSizeControl
                value={fontSize}
                onValueChange={actions.fontSize}
              />
            </PropertyLine>
            <PropertyLine>
              <PropertyLineLabel>Line</PropertyLineLabel>
              <LineHeightControl
                value={lineHeight}
                onValueChange={actions.lineHeight}
              />
            </PropertyLine>
            <PropertyLine>
              <PropertyLineLabel>Letter</PropertyLineLabel>
              <LetterSpacingControl
                value={letterSpacing}
                onValueChange={actions.letterSpacing}
              />
            </PropertyLine>
            <PropertyLine>
              <PropertyLineLabel>Align</PropertyLineLabel>
              <TextAlignControl
                value={textAlign}
                onValueChange={actions.textAlign}
              />
            </PropertyLine>
            <PropertyLine>
              <PropertyLineLabel></PropertyLineLabel>
              <TextAlignVerticalControl
                value={textAlignVertical}
                onValueChange={actions.textAlignVertical}
              />
            </PropertyLine>
            <PropertyLine>
              <PropertyLineLabel>Max Length</PropertyLineLabel>
              <MaxlengthControl
                value={maxLength}
                placeholder={(
                  computed.text as any as string
                )?.length?.toString()}
                onValueChange={actions.maxLength}
              />
            </PropertyLine>
          </SidebarMenuSectionContent>
        </SidebarSection>
        <SidebarSection
          hidden={config.image === "off" || !is_image}
          className="border-b pb-4"
        >
          <SidebarSectionHeaderItem>
            <SidebarSectionHeaderLabel>Image</SidebarSectionHeaderLabel>
          </SidebarSectionHeaderItem>
          <SidebarMenuSectionContent className="space-y-2">
            <PropertyLine>
              <PropertyLineLabel>Source</PropertyLineLabel>
              <SrcControl value={node.src} onValueChange={actions.src} />
            </PropertyLine>
            <PropertyLine>
              <PropertyLineLabel>Fit</PropertyLineLabel>
              <BoxFitControl value={fit} onValueChange={actions.fit} />
            </PropertyLine>
          </SidebarMenuSectionContent>
        </SidebarSection>
        {is_container && (
          <SidebarSection
            hidden={config.layout === "off"}
            className="border-b pb-4"
          >
            <SidebarSectionHeaderItem>
              <SidebarSectionHeaderLabel>Layout</SidebarSectionHeaderLabel>
            </SidebarSectionHeaderItem>
            <SidebarMenuSectionContent className="space-y-2">
              <PropertyLine>
                <PropertyLineLabel>Type</PropertyLineLabel>
                <LayoutControl value={layout!} onValueChange={actions.layout} />
              </PropertyLine>
              <PropertyLine hidden={!is_flex_container}>
                <PropertyLineLabel>Direction</PropertyLineLabel>
                <AxisControl
                  value={direction!}
                  onValueChange={actions.direction}
                />
              </PropertyLine>
              {/* <PropertyLine>
              <PropertyLineLabel>Wrap</PropertyLineLabel>
              <FlexWrapControl
                value={flexWrap as any}
                onValueChange={actions.flexWrap}
              />
            </PropertyLine> */}
              <PropertyLine hidden={!is_flex_container}>
                <PropertyLineLabel>Distribute</PropertyLineLabel>
                <MainAxisAlignmentControl
                  value={mainAxisAlignment!}
                  onValueChange={actions.mainAxisAlignment}
                />
              </PropertyLine>
              <PropertyLine hidden={!is_flex_container}>
                <PropertyLineLabel>Align</PropertyLineLabel>
                <CrossAxisAlignmentControl
                  value={crossAxisAlignment!}
                  direction={direction}
                  onValueChange={actions.crossAxisAlignment}
                />
              </PropertyLine>
              <PropertyLine hidden={!is_flex_container}>
                <PropertyLineLabel>Gap</PropertyLineLabel>
                <GapControl
                  value={{
                    mainAxisGap: mainAxisGap!,
                    crossAxisGap: crossAxisGap!,
                  }}
                  onValueChange={actions.gap}
                />
              </PropertyLine>
              {/* <PropertyLine hidden={!is_flex_container}>
              <PropertyLineLabel>Margin</PropertyLineLabel>
              <MarginControl
                value={margin as any}
                onValueChange={actions.margin}
              />
            </PropertyLine> */}
              <PropertyLine hidden={!is_flex_container}>
                <PropertyLineLabel>Padding</PropertyLineLabel>
                <PaddingControl
                  value={padding!}
                  onValueChange={actions.padding}
                />
              </PropertyLine>
            </SidebarMenuSectionContent>
          </SidebarSection>
        )}
        <SidebarSection hidden={!is_stylable} className="border-b pb-4">
          <SidebarSectionHeaderItem>
            <SidebarSectionHeaderLabel>Styles</SidebarSectionHeaderLabel>
          </SidebarSectionHeaderItem>
          <SidebarMenuSectionContent className="space-y-2">
            <PropertyLine>
              <PropertyLineLabel>Opacity</PropertyLineLabel>
              <OpacityControl
                value={opacity as any}
                onValueChange={actions.opacity}
              />
            </PropertyLine>
            {supports.cornerRadius(node.type) && (
              <PropertyLine>
                <PropertyLineLabel>Radius</PropertyLineLabel>
                <CornerRadiusControl
                  value={cornerRadius}
                  onValueChange={actions.cornerRadius}
                />
              </PropertyLine>
            )}
            {supports.border(node.type) && (
              <PropertyLine>
                <PropertyLineLabel>Border</PropertyLineLabel>
                <BorderControl value={border} onValueChange={actions.border} />
              </PropertyLine>
            )}
            <PropertyLine>
              <PropertyLineLabel>Fill</PropertyLineLabel>
              <FillControl
                value={fill}
                onValueChange={actions.fill}
                removable
              />
            </PropertyLine>
            <PropertyLine>
              <PropertyLineLabel>Cursor</PropertyLineLabel>
              <CursorControl value={cursor} onValueChange={actions.cursor} />
            </PropertyLine>
          </SidebarMenuSectionContent>
        </SidebarSection>
        {supports.stroke(node.type) && (
          <SidebarSection className="border-b pb-4">
            <SidebarSectionHeaderItem>
              <SidebarSectionHeaderLabel>Stroke</SidebarSectionHeaderLabel>
            </SidebarSectionHeaderItem>
            <SidebarMenuSectionContent className="space-y-2">
              <PropertyLine>
                <PropertyLineLabel>Color</PropertyLineLabel>
                <PaintControl
                  value={stroke}
                  onValueChange={actions.stroke}
                  removable
                />
              </PropertyLine>
              <PropertyLine hidden={!stroke}>
                <PropertyLineLabel>Width</PropertyLineLabel>
                <StrokeWidthControl
                  value={strokeWidth}
                  onValueChange={actions.strokeWidth}
                />
              </PropertyLine>
              <PropertyLine hidden={!supports.strokeCap(node.type)}>
                <PropertyLineLabel>Cap</PropertyLineLabel>
                <StrokeCapControl
                  value={strokeCap}
                  onValueChange={actions.strokeCap}
                />
              </PropertyLine>
            </SidebarMenuSectionContent>
          </SidebarSection>
        )}
        <SidebarSection
          hidden={!supports.boxShadow(type)}
          className="border-b pb-4"
        >
          <SidebarSectionHeaderItem>
            <SidebarSectionHeaderLabel>Effects</SidebarSectionHeaderLabel>
          </SidebarSectionHeaderItem>
          <SidebarMenuSectionContent className="space-y-2">
            <PropertyLine>
              <PropertyLineLabel>Shadow</PropertyLineLabel>
              <BoxShadowControl
                value={boxShadow}
                onValueChange={actions.boxShadow}
              />
            </PropertyLine>
          </SidebarMenuSectionContent>
        </SidebarSection>
        <SidebarSection
          hidden={config.link === "off"}
          className="border-b pb-4"
        >
          <SidebarSectionHeaderItem>
            <SidebarSectionHeaderLabel>Link</SidebarSectionHeaderLabel>
          </SidebarSectionHeaderItem>
          <SidebarMenuSectionContent className="space-y-2">
            <PropertyLine>
              <PropertyLineLabel>Link To</PropertyLineLabel>
              <HrefControl value={href} onValueChange={actions.href} />
            </PropertyLine>
            {href && (
              <PropertyLine>
                <PropertyLineLabel>New Tab</PropertyLineLabel>
                <TargetBlankControl
                  value={target}
                  onValueChange={actions.target}
                />
              </PropertyLine>
            )}
          </SidebarMenuSectionContent>
        </SidebarSection>
        {/* #region selection colors */}
        <SelectionColors />
        {/* #endregion selection colors */}
        <SidebarSection
          hidden={config.developer === "off"}
          className="border-b pb-4"
        >
          <SidebarSectionHeaderItem>
            <SidebarSectionHeaderLabel>Developer</SidebarSectionHeaderLabel>
          </SidebarSectionHeaderItem>
          <SidebarMenuSectionContent className="space-y-2">
            <PropertyLine>
              <UserDataControl
                node_id={id}
                value={userdata}
                onValueCommit={actions.userdata}
              />
            </PropertyLine>
          </SidebarMenuSectionContent>
        </SidebarSection>
        <SidebarSection hidden={config.export === "off"} className="pb-4">
          <SidebarSectionHeaderItem>
            <SidebarSectionHeaderLabel>Export</SidebarSectionHeaderLabel>
          </SidebarSectionHeaderItem>
          <SidebarMenuSectionContent className="space-y-2">
            <PropertyLine>
              <ExportNodeControl node_id={id} name={name} />
            </PropertyLine>
          </SidebarMenuSectionContent>
        </SidebarSection>
      </div>
    </SchemaProvider>
  );
}

function SelectionColors() {
  const { select } = useDocument();
  const { ids, paints, setPaint } = useSelectionPaints();

  // this should show when,
  // 1. paints are more than 1
  // 2. paints is 1 but ids are more than 1
  // (to be more accurate, it should be, paints is 1 and that paint is not from the root selection)
  const should_display = ids.length > 1 || paints.length > 1;

  if (!should_display) {
    return <></>;
  }

  return (
    <SidebarSection className="border-b pb-4">
      <SidebarSectionHeaderItem>
        <SidebarSectionHeaderLabel>Selection colors</SidebarSectionHeaderLabel>
      </SidebarSectionHeaderItem>
      <SidebarMenuSectionContent className="space-y-2">
        {paints.map(({ value, ids }, index) => (
          <PropertyLine key={index}>
            <PaintControl
              value={value}
              onValueChange={(value) => {
                setPaint(index, value);
              }}
            />
            <div className="ms-1">
              <Button
                variant="ghost"
                size="xs"
                className="opacity-0 group-hover:opacity-100"
                onClick={() => {
                  select(ids);
                }}
              >
                <Crosshair2Icon className="w-3 h-3" />
              </Button>
            </div>
          </PropertyLine>
        ))}
      </SidebarMenuSectionContent>
    </SidebarSection>
  );
}

function ConfigurableProperty({
  propertyName,
  propertyType,
  children,
}: React.PropsWithChildren<{
  propertyName?: string;
  propertyType?: grida.program.schema.PropertyDefinitionType;
}>) {
  const schema = useSchema();

  const [open, setOpen] = React.useState(false);
  return (
    <DropdownMenu open={open} onOpenChange={setOpen} modal>
      <Tooltip delayDuration={50}>
        <DropdownMenuTrigger
          onContextMenu={(e) => {
            e.preventDefault();
            setOpen(true);
          }}
          asChild
        >
          <TooltipTrigger asChild>{children}</TooltipTrigger>
        </DropdownMenuTrigger>
        <DropdownMenuContent>
          <DropdownMenuItem>Configure</DropdownMenuItem>
          {schema && (
            <PropertyAccessExpressionControl
              schema={schema}
              propertyType={propertyType}
            />
          )}
        </DropdownMenuContent>
        <TooltipContent>
          <div className="flex items-center gap-1">
            <span>{propertyName}</span>
            <BoltIcon
              onClick={() => {
                setOpen(true);
              }}
              className="w-3 h-3"
            />
          </div>
        </TooltipContent>
      </Tooltip>
    </DropdownMenu>
  );
}<|MERGE_RESOLUTION|>--- conflicted
+++ resolved
@@ -848,14 +848,10 @@
             </PropertyLine>
           </SidebarMenuSectionContent>
         </SidebarSection>
-<<<<<<< HEAD
-        {/* <SidebarSection hidden={!is_templateinstance} className="border-b pb-4">
-=======
         <SidebarSection
           hidden={config.template === "off" || !is_templateinstance}
           className="border-b pb-4"
         >
->>>>>>> f113a1cb
           <SidebarSectionHeaderItem>
             <SidebarSectionHeaderLabel>Template</SidebarSectionHeaderLabel>
           </SidebarSectionHeaderItem>
@@ -865,16 +861,11 @@
               onValueChange={actions.component}
             />
           </SidebarMenuSectionContent>
-<<<<<<< HEAD
-        </SidebarSection> */}
-        <SidebarSection hidden={!is_templateinstance} className="border-b pb-4">
-=======
         </SidebarSection>
         <SidebarSection
           hidden={config.props === "off" || !is_templateinstance}
           className="border-b pb-4"
         >
->>>>>>> f113a1cb
           <SidebarSectionHeaderItem>
             <SidebarSectionHeaderLabel>Props</SidebarSectionHeaderLabel>
           </SidebarSectionHeaderItem>
