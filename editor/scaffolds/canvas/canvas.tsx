import React, { useCallback } from "react";
import styled from "@emotion/styled";
import { Canvas } from "@code-editor/canvas";
import { useEditorState, useWorkspace } from "core/states";
import {
  D2CVanillaPreview,
  WebWorkerD2CVanillaPreview,
} from "scaffolds/preview-canvas";
import useMeasure from "react-use-measure";
import { useDispatch } from "core/dispatch";
import { FrameTitleRenderer } from "./render/frame-title";
import { IsolateModeCanvas } from "./isolate-mode";
import { Dialog } from "@mui/material";
import { FullScreenPreview } from "scaffolds/preview-full-screen";

/**
 * Statefull canvas segment that contains canvas as a child, with state-data connected.
 */
export function VisualContentArea() {
  const [state] = useEditorState();
  const [canvasSizingRef, canvasBounds] = useMeasure();

  const { highlightedLayer, highlightLayer } = useWorkspace();
  const dispatch = useDispatch();

  const {
    selectedPage,
    design,
    selectedNodes,
    canvasMode,
    canvasMode_previous,
  } = state;

  const thisPage = design?.pages?.find((p) => p.id == selectedPage);
  const thisPageNodes = selectedPage ? thisPage.children.filter(Boolean) : [];

  const isEmptyPage = thisPageNodes?.length === 0;

  const startIsolatedViewMode = useCallback(
    () =>
      dispatch({
        type: "canvas-mode-switch",
        mode: "isolated-view",
      }),
    [dispatch]
  );

  const startFullscreenPreviewMode = useCallback(
    () =>
      dispatch({
        type: "canvas-mode-switch",
        mode: "fullscreen-preview",
      }),
    [dispatch]
  );

  const endIsolatedViewMode = useCallback(
    () =>
      dispatch({
        type: "canvas-mode-switch",
        mode: "free",
      }),
    [dispatch]
  );

  const exitFullscreenPreview = useCallback(
    () =>
      dispatch({
        type: "canvas-mode-goback",
        fallback: "isolated-view",
      }),
    [dispatch]
  );

  const _bg =
    thisPage?.backgroundColor &&
    `rgba(${thisPage.backgroundColor.r * 255}, ${
      thisPage.backgroundColor.g * 255
    }, ${thisPage.backgroundColor.b * 255}, ${thisPage.backgroundColor.a})`;

  return (
    <CanvasContainer ref={canvasSizingRef} id="canvas">
      {/* <EditorAppbarFragments.Canvas /> */}

      {isEmptyPage ? (
        <></>
      ) : (
        <>
          <FullScreenPreviewContainer
            show={canvasMode == "fullscreen-preview"}
            onExit={exitFullscreenPreview}
          />
          {(canvasMode == "isolated-view" ||
            (canvasMode == "fullscreen-preview" &&
              canvasMode_previous === "isolated-view")) && (
            <IsolateModeCanvas
              hidden={
                // if prev mode is this, hide, not remove.
                canvasMode == "fullscreen-preview" &&
                canvasMode_previous === "isolated-view"
              }
              onClose={endIsolatedViewMode}
              onEnterFullscreen={startFullscreenPreviewMode}
            />
          )}
          <div
            style={{
              display: canvasMode !== "free" && "none",
            }}
          >
            <Canvas
              key={selectedPage}
              viewbound={[
                canvasBounds.left,
                canvasBounds.top,
                canvasBounds.bottom,
                canvasBounds.right,
              ]}
              filekey={state.design.key}
              pageid={selectedPage}
              backgroundColor={_bg}
              selectedNodes={selectedNodes}
              highlightedLayer={highlightedLayer}
              onSelectNode={(...nodes) => {
                dispatch({
                  type: "select-node",
<<<<<<< HEAD
                  node: nodes.map((n) => n.id),
=======
                  node: nodes.map((n) => n?.id),
>>>>>>> 643c26f7
                });
              }}
              // onMoveNodeEnd={([x, y], ...nodes) => {
              //   dispatch({
              //     type: "node-transform-translate",
              //     node: nodes,
              //     translate: [x, y],
              //   });
              // }}
              // onMoveNode={() => {}}
              onClearSelection={() => {
                dispatch({ type: "select-node", node: [] });
              }}
              nodes={thisPageNodes}
              // initialTransform={ } // TODO: if the initial selection is provided from first load, from the query param, we have to focus to fit that node.
              renderItem={(p) => {
                return (
                  <WebWorkerD2CVanillaPreview
                    key={p.node.id}
                    target={p.node}
                    {...p}
                  />
                  // <D2CVanillaPreview key={p.node.id} target={p.node} {...p} />
                );
              }}
              readonly={false}
              config={{
                can_highlight_selected_layer: true,
                marquee: {
                  disabled: false,
                },
                grouping: {
                  disabled: false,
                },
              }}
              renderFrameTitle={(p) => (
                <FrameTitleRenderer
                  key={p.id}
                  {...p}
                  runnable={selectedNodes.length === 1}
                  onRunClick={startIsolatedViewMode}
                />
              )}
            />
          </div>
        </>
      )}
    </CanvasContainer>
  );
}

function FullScreenPreviewContainer({
  onExit,
  show,
}: {
  onExit: () => void;
  show: boolean;
}) {
  return (
    <Dialog fullScreen onClose={onExit} open={show}>
      <FullScreenPreview onClose={onExit} />
    </Dialog>
  );
}

const CanvasContainer = styled.div`
  display: flex;
  flex-direction: column;
  height: 100%;
`;<|MERGE_RESOLUTION|>--- conflicted
+++ resolved
@@ -2,10 +2,7 @@
 import styled from "@emotion/styled";
 import { Canvas } from "@code-editor/canvas";
 import { useEditorState, useWorkspace } from "core/states";
-import {
-  D2CVanillaPreview,
-  WebWorkerD2CVanillaPreview,
-} from "scaffolds/preview-canvas";
+import { WebWorkerD2CVanillaPreview } from "scaffolds/preview-canvas";
 import useMeasure from "react-use-measure";
 import { useDispatch } from "core/dispatch";
 import { FrameTitleRenderer } from "./render/frame-title";
@@ -124,11 +121,7 @@
               onSelectNode={(...nodes) => {
                 dispatch({
                   type: "select-node",
-<<<<<<< HEAD
-                  node: nodes.map((n) => n.id),
-=======
                   node: nodes.map((n) => n?.id),
->>>>>>> 643c26f7
                 });
               }}
               // onMoveNodeEnd={([x, y], ...nodes) => {
