--- conflicted
+++ resolved
@@ -251,12 +251,16 @@
                     componentName: componentName,
                   });
                 }
+              } else {
+                consoleLog({ ...d.err });
               }
+            })
+            .catch((e) => {
+              consoleLog({ method: "error", data: [e.message] });
             })
             .finally(() => {
               updateBuildingState(false);
             });
-<<<<<<< HEAD
           break;
         }
         case "vanilla": {
@@ -269,19 +273,6 @@
         }
       }
     }
-=======
-          }
-        } else {
-          consoleLog({ ...d.err });
-        }
-      })
-      .catch((e) => {
-        consoleLog({ method: "error", data: [e.message] });
-      })
-      .finally(() => {
-        updateBuildingState(false);
-      });
->>>>>>> 45e083a6
   }, [state.editingModule?.framework, state.editingModule?.raw]);
 
   return <>{children}</>;
