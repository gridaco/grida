--- conflicted
+++ resolved
@@ -2,27 +2,18 @@
 import { useHotkeys } from "react-hotkeys-hook";
 import { EditorImageRepositoryProvider } from "./editor-image-repository-provider";
 import { EditorPreviewDataProvider } from "./editor-preview-provider";
-<<<<<<< HEAD
 import { EditorCanvasPreviewProvider } from "scaffolds/preview-canvas/editor-canvas-preview-provider";
-=======
 import { ToastProvider } from "./editor-toast-provider";
->>>>>>> 643c26f7
 
 export function EditorDefaultProviders(props: { children: React.ReactNode }) {
   return (
     <ShortcutsProvider>
       <EditorImageRepositoryProvider>
-<<<<<<< HEAD
         <EditorCanvasPreviewProvider>
           <EditorPreviewDataProvider>
-            {props.children}
+            <ToastProvider>{props.children}</ToastProvider>
           </EditorPreviewDataProvider>
         </EditorCanvasPreviewProvider>
-=======
-        <EditorPreviewDataProvider>
-          <ToastProvider>{props.children}</ToastProvider>
-        </EditorPreviewDataProvider>
->>>>>>> 643c26f7
       </EditorImageRepositoryProvider>
     </ShortcutsProvider>
   );
