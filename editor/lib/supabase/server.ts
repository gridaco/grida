--- conflicted
+++ resolved
@@ -50,42 +50,9 @@
   return __create_server_client<"grida_storage">("grida_storage");
 }
 
-<<<<<<< HEAD
-  export namespace www {
-    /**
-     * @deprecated - deprecation warning for extra security (not actually deprecated)
-     */
-    export function createClient(request: Request) {
-      return _createClient<Database, "grida_www">(
-        supabaseUrl(request),
-        process.env.SUPABASE_SERVICE_KEY!,
-        {
-          db: {
-            schema: "grida_www",
-          },
-        }
-      );
-    }
-
-    export function createRouteHandlerClient(request: Request) {
-      return _createRouteHandlerClient<Database, "grida_www">(
-        {
-          cookies: () => request.cookies,
-        },
-        {
-          supabaseUrl: supabaseUrl(request),
-          options: {
-            db: { schema: "grida_www" },
-          },
-        }
-      );
-    }
-  }
-=======
 export async function createCanvasClient() {
   return __create_server_client<"grida_canvas">("grida_canvas");
 }
->>>>>>> 19c9797a
 
 export async function createWestReferralClient() {
   return __create_server_client<"grida_west_referral">("grida_west_referral");
