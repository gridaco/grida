--- conflicted
+++ resolved
@@ -104,13 +104,8 @@
       </main>
       <div className="h-32" />
       <div className="container w-full items-center">
-<<<<<<< HEAD
-        <h1 className="text-center text-p3xl font-semibold mb-6">
-          Get Grida for Windows & more
-=======
         <h1 className="text-center text-3xl font-semibold mb-6">
           Download Grida for desktop
->>>>>>> 9d000865
         </h1>
         <p className="text-center text-base text-muted-foreground mb-12">
           A faster, more focused experience awaits.
