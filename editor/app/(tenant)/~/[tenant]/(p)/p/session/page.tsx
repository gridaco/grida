--- conflicted
+++ resolved
@@ -1,16 +1,10 @@
 import { Tabs, TabsList, TabsTrigger } from "@/components/ui/tabs";
-<<<<<<< HEAD
 import {
-  createServerComponentWorkspaceClient,
-  createServerComponentWestReferralClient,
+  createClient,
+  createWWWClient,
+  createWestReferralClient,
 } from "@/lib/supabase/server";
-import { cookies, headers } from "next/headers";
 import { notFound, redirect } from "next/navigation";
-import { sb } from "@/lib/supabase/server";
-=======
-import { createClient, createWestReferralClient } from "@/lib/supabase/server";
-import { redirect } from "next/navigation";
->>>>>>> 19c9797a
 import CampaignReferrerCard from "./west-campaign-referrer-card";
 import Link from "next/link";
 
@@ -40,34 +34,20 @@
 }: {
   params: Promise<Params>;
 }) {
-<<<<<<< HEAD
   const { tenant } = await params;
-  const cookieStore = cookies();
-  const headersList = headers();
-  const authclient = createServerComponentWorkspaceClient(cookieStore);
-  const westclient = createServerComponentWestReferralClient(cookieStore);
-=======
-  // TODO: bound by project
-
   const client = await createClient();
-  const westclient = await createWestReferralClient();
->>>>>>> 19c9797a
+  const westClient = await createWestReferralClient();
+  const wwwClient = await createWWWClient();
 
   const t = dictionary[locale];
 
   const { data } = await client.auth.getSession();
-  // authclient.auth.getUserIdentities
+
   if (!data.session) {
     return redirect(`./login/`);
   }
 
-<<<<<<< HEAD
-  const rrwww = sb.rr.www.createClient({
-    cookies: cookieStore,
-    headers: headersList,
-  });
-
-  const { data: wwwref, error: wwwreferr } = await rrwww
+  const { data: wwwref, error: wwwreferr } = await wwwClient
     .from("www")
     .select("project_id")
     .eq("name", tenant)
@@ -75,10 +55,7 @@
 
   if (wwwreferr) return notFound();
 
-  const { data: cus, error: cus_err } = await authclient
-=======
   const { data: cus, error: cus_err } = await client
->>>>>>> 19c9797a
     .from("customer")
     .select()
     .eq("project_id", wwwref.project_id)
@@ -90,7 +67,7 @@
   //   return redirect(`./login/`);
   // }
 
-  const { data: iam_referrers, error: referrer_err } = await westclient
+  const { data: iam_referrers, error: referrer_err } = await westClient
     .from("referrer")
     .select(
       `
