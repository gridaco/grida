export namespace sitemap {
  export const links = {
    x: "https://x.com/grida_co",
    github: "https://github.com/gridaco",
    downlaods: "/downloads",
    releases_latest: "https://github.com/gridaco/grida/releases/latest",
    issues_new: "https://github.com/gridaco/grida/issues/new/choose",
    pricing: "/pricing",
    slack: "/join-slack",
    docs: "/docs",
    contact: "/contact",
    database: "/database", // FIXME: <DEADLINK> no link
    privacy: "/privacy",
    toc: "/terms",
    forms: "/forms",
    canvas: "/canvas",
    cookies: "/cookies-policy",
    signin: "/sign-in",
    cta: "/dashboard/new?plan=free",
    thebundle: "/bundle",
    playground: "/playground",
    figma_ci: "/figma/ci",
    figma_assistant: "/figma/assistant",
<<<<<<< HEAD
    figma_vscode: "/figma/vscode",
=======
    book15: "https://cal.com/universe-from-grida/15min",
>>>>>>> 54d551b5
    book30: "https://cal.com/universe-from-grida/30min",
    studio: "https://grida.studio",
    corssh: "https://cors.sh",
    blog: "/blog",
    changelog: "https://x.com/univ___erse",
  };

  type Item = { title: string; href: string; description?: string };

  export const items = {
    downloads: { title: "Downloads", href: links.downlaods } satisfies Item,
    docs: { title: "Docs", href: links.docs } satisfies Item,
    thebundle: { title: "The Bundle", href: links.thebundle } satisfies Item,
    joinslack: { title: "Join Slack", href: links.slack } satisfies Item,
    contact: { title: "Contact", href: links.contact } satisfies Item,
    database: {
      title: "Database",
      href: links.database,
      description: "Manage data, create pipelines & endpoints",
    } satisfies Item,
    forms: {
      title: "Forms",
      href: links.forms,
      description: "Get user responses, Launch MVP",
    } satisfies Item,
    canvas: {
      title: "Canvas",
      href: links.canvas,
      description: "Design Components and Websites",
    } satisfies Item,
    figma_ci: {
      title: "Figma CI",
      href: links.figma_ci,
      description: "CI for Figma Designs",
    } satisfies Item,
    figma_assistant: {
      title: "Figma Assistant",
      href: links.figma_assistant,
      description: "AI powered Design Assistant",
    } satisfies Item,
    figma_vscode: {
      title: "Grida VSCode Extension",
      href: links.figma_vscode,
      description: "Grida VSCode Extension",
    } satisfies Item,
    studio: {
      title: "Grida Studios",
      href: links.studio,
      description: "Team behind Grida",
    } satisfies Item,
    cors: {
      title: "CORS.SH",
      href: links.corssh,
      description: "CORS Proxy",
    } satisfies Item,
  };

  export namespace print {
    export const links = {
      contact: "/print/~/contact",
      order: "/print/~/order",
      templates: "/print/~/templates",
      materials: "/print/~/materials",
      design: "/print/~/design",
      ordercustom: "/print/~/order/custom",
    };
  }
}<|MERGE_RESOLUTION|>--- conflicted
+++ resolved
@@ -21,11 +21,8 @@
     playground: "/playground",
     figma_ci: "/figma/ci",
     figma_assistant: "/figma/assistant",
-<<<<<<< HEAD
     figma_vscode: "/figma/vscode",
-=======
     book15: "https://cal.com/universe-from-grida/15min",
->>>>>>> 54d551b5
     book30: "https://cal.com/universe-from-grida/30min",
     studio: "https://grida.studio",
     corssh: "https://cors.sh",
