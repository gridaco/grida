import type { ReflectSceneNode } from "@design-sdk/figma-node";
<<<<<<< HEAD
import type { FrameworkConfig } from "@designto/config";
import type { RGBA, WidgetKey } from "@reflect-ui/core";
=======
import type { FrameworkConfig } from "@grida/builder-config";
import type { WidgetKey } from "@reflect-ui/core";
>>>>>>> 643c26f7
import type { ComponentNode } from "@design-sdk/figma-types";
import type { DesignInput } from "@grida/builder-config/input";

/**
 * View mode of the canvas.
 * - full - default
 * - isolated - focus to one scene
 */
type TCanvasMode = "free" | "isolated-view" | "fullscreen-preview";

export interface EditorState {
  selectedPage: string;
  selectedNodes: string[];
  selectedLayersOnPreview: string[];
  /**
   * this is the initial node selection triggered by the url param, not caused by the user interaction.
   * after once user interacts and selects other node, this selection will be cleared, set to null.
   * > only set by the url pararm or other programatic cause, not caused by after-load user interaction.
   */
  selectedNodesInitial?: string[] | null;
  design: FigmaReflectRepository;
  canvasMode: TCanvasMode;
  canvasMode_previous?: TCanvasMode;
  currentPreview?: ScenePreviewData;
  code?: CodeRepository;
  editingModule?: EditingModule;
  devtoolsConsole?: DevtoolsConsole;
  editorTaskQueue: EditorTaskQueue;
}

export interface EditorSnapshot {
  selectedPage: string;
  selectedNodes: string[];
  selectedLayersOnPreview: string[];
  selectedNodesInitial?: string[] | null;
  design: FigmaReflectRepository;
  canvasMode: TCanvasMode;
  editorTaskQueue: EditorTaskQueue;
}

export interface FigmaReflectRepository {
  /**
   * name of the file
   */
  name: string;

  /**
   * fileid; filekey
   */
  key: string;

  // TODO:
  pages: {
    id: string;
    name: string;
    children: ReflectSceneNode[];
    backgroundColor: RGBA;
    flowStartingPoints: any[];
  }[];
  components: { [key: string]: ComponentNode };
  // styles: { [key: string]: {} };
  input: DesignInput;
}

export type ScenePreviewData =
  | IScenePreviewDataVanillaPreview
  | IScenePreviewDataFlutterPreview
  | IScenePreviewDataEsbuildPreview;

export interface IScenePreviewData<T> {
  viewtype: "page" | "component" | "layer" | "unknown";
  widgetKey: WidgetKey;
  componentName: string;
  fallbackSource: string;
  source: T;
  initialSize: { width: number; height: number };
  isBuilding: boolean;
  meta: {
    bundler: "vanilla" | "esbuild-wasm" | "dart-services" | "flutter-daemon";
    framework: FrameworkConfig["framework"];
    reason: "fill-assets" | "initial" | "update";
  };
  updatedAt: number;
}

export interface IScenePreviewDataVanillaPreview
  extends IScenePreviewData<string> {
  loader: "vanilla-html";
  source: string;
}

export interface IScenePreviewDataFlutterPreview
  extends IScenePreviewData<string> {
  loader: "vanilla-flutter-template" | "flutter-daemon-view";
  source: string;
}

export interface IScenePreviewDataEsbuildPreview
  extends IScenePreviewData<{
    html: string;
    javascript: string;
  }> {
  loader: "vanilla-esbuild-template";
}

export interface CodeRepository {
  // TODO:
  // files: { [key: string]: string };
}

type TEditingModuleType = "single-file-component";

export interface EditingModule {
  type: TEditingModuleType;
  componentName: string;
  framework: FrameworkConfig["framework"];
  lang: string;
  raw: string;
}

interface DevtoolsConsole {
  logs: ConsoleLog[];
}

export interface ConsoleLog {
  id?: string;
  data: any[];
  method:
    | "log"
    | "debug"
    | "info"
    | "warn"
    | "error"
    | "table"
    | "clear"
    | "time"
    | "timeEnd"
    | "count"
    | "assert";
}

export interface EditorTaskQueue {
  isBusy: boolean;
  tasks: EditorTask[];
}

export interface EditorTask {
  id: string;
  name: string;
  /**
   * If the task is short-lived, wait this much ms before displaying it.
   * @default 200 (0.2s)
   */
  debounce?: number;
  description?: string;
  cancelable?: boolean;
  onCancel?: () => void;
  /**
   * 0-1, if null, it is indeterminate
   */
  progress: number | null;
}<|MERGE_RESOLUTION|>--- conflicted
+++ resolved
@@ -1,11 +1,6 @@
 import type { ReflectSceneNode } from "@design-sdk/figma-node";
-<<<<<<< HEAD
-import type { FrameworkConfig } from "@designto/config";
+import type { FrameworkConfig } from "@grida/builder-config";
 import type { RGBA, WidgetKey } from "@reflect-ui/core";
-=======
-import type { FrameworkConfig } from "@grida/builder-config";
-import type { WidgetKey } from "@reflect-ui/core";
->>>>>>> 643c26f7
 import type { ComponentNode } from "@design-sdk/figma-types";
 import type { DesignInput } from "@grida/builder-config/input";
 
