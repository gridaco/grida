--- conflicted
+++ resolved
@@ -1,4 +1,3 @@
-<<<<<<< HEAD
 import type { FrameworkConfig } from "@designto/config";
 import type {
   ConsoleLog,
@@ -6,10 +5,6 @@
   EditorTask,
   ScenePreviewData,
 } from "core/states";
-=======
-import type { FrameworkConfig } from "@grida/builder-config";
-import type { ConsoleLog, EditorState, ScenePreviewData } from "core/states";
->>>>>>> a8229a3a
 
 export type WorkspaceAction =
   //
